--- conflicted
+++ resolved
@@ -24,14 +24,9 @@
         # Machine position variables
         self.machine_x = 0.0
         self.machine_y = 0.0
-<<<<<<< HEAD
         self.x_steps_per_mm = 0.0
         self.y_steps_per_mm = 0.0
         self.gear_ratio = 10
-
-        self.STATE_FILE = "state.json"
-        self.load()
-=======
         
         self.STATE_FILE = "state.json"
         self.mqtt_handler = None  # Will be set by the MQTT handler
@@ -86,7 +81,6 @@
             value = ""
         if self.mqtt_handler:
             self.mqtt_handler.update_state(playlist=value)
->>>>>>> 274ce6c7
 
     def to_dict(self):
         """Return a dictionary representation of the state."""
@@ -101,15 +95,12 @@
             "speed": self._speed,
             "machine_x": self.machine_x,
             "machine_y": self.machine_y,
-<<<<<<< HEAD
             "x_steps_per_mm": self.x_steps_per_mm,
             "y_steps_per_mm": self.y_steps_per_mm,
-            "gear_ratio": self.gear_ratio
-=======
+            "gear_ratio": self.gear_ratio,
             "current_playlist": self._current_playlist,
             "current_playlist_index": self.current_playlist_index,
             "playlist_mode": self.playlist_mode
->>>>>>> 274ce6c7
         }
 
     def from_dict(self, data):
@@ -124,15 +115,12 @@
         self._speed = data.get("speed", 250)
         self.machine_x = data.get("machine_x", 0.0)
         self.machine_y = data.get("machine_y", 0.0)
-<<<<<<< HEAD
         self.x_steps_per_mm = data.get("x_steps_per_mm", 0.0)
         self.y_steps_per_mm = data.get("y_steps_per_mm", 0.0)
         self.gear_ratio = data.get('gear_ratio', 10)
-=======
         self._current_playlist = data.get("current_playlist")
         self.current_playlist_index = data.get("current_playlist_index")
         self.playlist_mode = data.get("playlist_mode")
->>>>>>> 274ce6c7
 
     def save(self):
         """Save the current state to a JSON file."""
