from fastapi import FastAPI, UploadFile, File, HTTPException, BackgroundTasks, WebSocket, WebSocketDisconnect, Request
from fastapi.responses import JSONResponse, FileResponse, Response
from fastapi.staticfiles import StaticFiles
from fastapi.templating import Jinja2Templates
from pydantic import BaseModel
from typing import List, Optional, Tuple, Dict, Any, Union
import atexit
import os
import logging
from datetime import datetime, time
from modules.connection import connection_manager
from modules.core import pattern_manager
from modules.core.pattern_manager import parse_theta_rho_file, THETA_RHO_DIR
from modules.core import playlist_manager
from modules.update import update_manager
from modules.core.state import state
from modules import mqtt
import signal
import sys
import asyncio
from contextlib import asynccontextmanager
from modules.led.led_controller import LEDController, effect_idle, set_off, effect_pattern_done
import math
from modules.core.cache_manager import generate_all_image_previews, get_cache_path, generate_image_preview
from datetime import datetime

# Configure logging
logging.basicConfig(
    level=logging.INFO,
    format='%(asctime)s - %(name)s:%(lineno)d - %(levelname)s - %(message)s',
    handlers=[
        logging.StreamHandler(),
    ]
)

logger = logging.getLogger(__name__)

async def start_at_time(target_hour=8, target_minute=0):
    """Background task to start operations at a specific time every day."""
    while True:
        target_days = state.startup_days
        if datetime.now().strftime('%A') not in target_days:
            logger.info(f"Today is not a startup day. Skipping start check.")
            await asyncio.sleep(60)
        else:
            logger.info(f"Today is a startup day: {datetime.now().strftime('%A')}. Checking for start time.")
        target_hour = state.startup_hour
        target_minute = state.startup_minute
        default_playlist = state.default_playlist
        now = datetime.now()
<<<<<<< HEAD
        if target_hour is "" or target_minute is "":
            logger.info("Startup time not set, skipping start check.")
        else:
            logger.info(f"Checking if it's time to start operations: starttime: {target_hour}:{target_minute}...current time: {now.hour}:{+now.minute}")
            if now.hour == target_hour and now.minute == target_minute:
                try:
                    logger.info("Target time reached, starting operations.")
                    logger.info("Starting wled.")
                    LEDController.set_power(state.led_controller,1)
                    logger.info("Starting movement.")
                    if not (state.conn.is_connected() if state.conn else False):
                        logger.warning("Attempted to start without a connection")
                    else:
                        asyncio.create_task(playlist_manager.run_playlist(
                            default_playlist,
                            pause_time=state.pause_time,
                            clear_pattern=state.clear_pattern,
                            run_mode='loop',
                            shuffle=True))
                    logger.info("Operations started at the target time.")
                    await asyncio.sleep(60)
                except Exception as e:
                    logger.error(f"Error starting operations at scheduled time: {str(e)}")
=======
        logger.info(f"Checking if it's time to start operations: starttime: {target_hour}:{target_minute}...current time: {now.hour}:{+now.minute}")
        if now.hour == target_hour and now.minute == target_minute:
            try:
                logger.info("Target time reached, starting operations.")
                logger.info("Starting wled.")
                LEDController.set_power(state.led_controller,1)
                logger.info("Starting movement.")
                if not (state.conn.is_connected() if state.conn else False):
                    logger.warning("Attempted to start without a connection")
                else:
                    playlist_manager.run_playlist(default_playlist)
                logger.info("Operations started at the target time.")
                await asyncio.sleep(60)
            except Exception as e:
                logger.error(f"Error starting operations at scheduled time: {str(e)}")
>>>>>>> 234f90de
        await asyncio.sleep(30)  # Check every 30 seconds

async def stop_at_time(target_hour=17, target_minute=0):
    """Background task to stop operations at a specific time every day."""
    while True:
        target_hour = state.shutdown_hour
        target_minute = state.shutdown_minute
        now = datetime.now()
<<<<<<< HEAD
        if target_hour is "" or target_minute is "":
            logger.info("Shutdown time not set, skipping stop check.")
        else:
            logger.info(f"Checking if it's time to stop operations: stoptime: {target_hour}:{target_minute}...current time: {now.hour}:{+now.minute}")
            if now.hour == target_hour and now.minute == target_minute:
                try:
                    logger.info("Target time reached, stopping operations.")
                    logger.info("Shutting down wled.")
                    set_off(state.led_controller)
                    logger.info("Stopping movement.")
                    if not (state.conn.is_connected() if state.conn else False):
                        logger.warning("Attempted to stop without a connection")
                    else:
                        pattern_manager.stop_actions()
                    logger.info("Operations stopped at the target time.")
                    await asyncio.sleep(60)
                except Exception as e:
                    logger.error(f"Error stopping operations at scheduled time: {str(e)}")
=======
        logger.info(f"Checking if it's time to stop operations: stoptime: {target_hour}:{target_minute}...current time: {now.hour}:{+now.minute}")
        if now.hour == target_hour and now.minute == target_minute:
            try:
                logger.info("Target time reached, stopping operations.")
                logger.info("Shutting down wled.")
                set_off(state.led_controller)
                logger.info("Stopping movement.")
                if not (state.conn.is_connected() if state.conn else False):
                    logger.warning("Attempted to stop without a connection")
                else:
                    pattern_manager.stop_actions()
                logger.info("Operations stopped at the target time.")
                await asyncio.sleep(60)
            except Exception as e:
                logger.error(f"Error stopping operations at scheduled time: {str(e)}")
>>>>>>> 234f90de
        await asyncio.sleep(30)  # Check every 30 seconds



@asynccontextmanager
async def lifespan(app: FastAPI):
    # Startup
    logger.info("Starting Dune Weaver application...")
    # Register signal handlers
    signal.signal(signal.SIGINT, signal_handler)
    signal.signal(signal.SIGTERM, signal_handler)
    
    # Start background time logger
    # asyncio.create_task(log_time_periodically())
    asyncio.create_task(start_at_time())
    asyncio.create_task(stop_at_time())
    try:
        connection_manager.connect_device()
    except Exception as e:
        logger.warning(f"Failed to auto-connect to serial port: {str(e)}")
        
    try:
        mqtt_handler = mqtt.init_mqtt()
    except Exception as e:
        logger.warning(f"Failed to initialize MQTT: {str(e)}")
    
    # Generate image previews for all patterns
    try:
        logger.info("Starting image cache generation...")
        await generate_all_image_previews()
    except Exception as e:
        logger.warning(f"Failed to generate image cache: {str(e)}")

    yield  # This separates startup from shutdown code


app = FastAPI(lifespan=lifespan)
templates = Jinja2Templates(directory="templates")
app.mount("/static", StaticFiles(directory="static"), name="static")

# Pydantic models for request/response validation
class ConnectRequest(BaseModel):
    port: Optional[str] = None

class CoordinateRequest(BaseModel):
    theta: float
    rho: float

class PlaylistRequest(BaseModel):
    playlist_name: str
    files: List[str] = []
    pause_time: float = 0
    clear_pattern: Optional[str] = None
    run_mode: str = "single"
    shuffle: bool = False

class PlaylistRunRequest(BaseModel):
    playlist_name: str
    pause_time: Optional[float] = 0
    clear_pattern: Optional[str] = None
    run_mode: Optional[str] = "single"
    shuffle: Optional[bool] = False
    start_time: Optional[str] = None
    end_time: Optional[str] = None

class SpeedRequest(BaseModel):
    speed: float

class WLEDRequest(BaseModel):
    wled_ip: Optional[str] = None

class DeletePlaylistRequest(BaseModel):
    playlist_name: str

# Store active WebSocket connections
active_status_connections = set()

@app.websocket("/ws/status")
async def websocket_status_endpoint(websocket: WebSocket):
    await websocket.accept()
    active_status_connections.add(websocket)
    try:
        while True:
            status = pattern_manager.get_status()
            try:
                await websocket.send_json({
                    "type": "status_update",
                    "data": status
                })
            except RuntimeError as e:
                if "close message has been sent" in str(e):
                    break
                raise
            await asyncio.sleep(1)
    except WebSocketDisconnect:
        pass
    finally:
        active_status_connections.discard(websocket)
        try:
            await websocket.close()
        except RuntimeError:
            pass

async def broadcast_status_update(status: dict):
    """Broadcast status update to all connected clients."""
    disconnected = set()
    for websocket in active_status_connections:
        try:
            await websocket.send_json({
                "type": "status_update",
                "data": status
            })
        except WebSocketDisconnect:
            disconnected.add(websocket)
        except RuntimeError:
            disconnected.add(websocket)
    
    active_status_connections.difference_update(disconnected)

# FastAPI routes
@app.get("/")
async def index():
    return templates.TemplateResponse("index.html", {"request": {}})

@app.get("/list_serial_ports")
async def list_ports():
    logger.debug("Listing available serial ports")
    return connection_manager.list_serial_ports()

@app.post("/connect")
async def connect(request: ConnectRequest):
    if not request.port:
        state.conn = connection_manager.WebSocketConnection('ws://fluidnc.local:81')
        connection_manager.device_init()
        logger.info('Successfully connected to websocket ws://fluidnc.local:81')
        return {"success": True}

    try:
        state.conn = connection_manager.SerialConnection(request.port)
        connection_manager.device_init()
        logger.info(f'Successfully connected to serial port {request.port}')
        return {"success": True}
    except Exception as e:
        logger.error(f'Failed to connect to serial port {request.port}: {str(e)}')
        raise HTTPException(status_code=500, detail=str(e))

@app.post("/disconnect")
async def disconnect():
    try:
        state.conn.close()
        logger.info('Successfully disconnected from serial port')
        return {"success": True}
    except Exception as e:
        logger.error(f'Failed to disconnect serial: {str(e)}')
        raise HTTPException(status_code=500, detail=str(e))

@app.post("/restart_connection")
async def restart(request: ConnectRequest):
    if not request.port:
        logger.warning("Restart serial request received without port")
        raise HTTPException(status_code=400, detail="No port provided")

    try:
        logger.info(f"Restarting connection on port {request.port}")
        connection_manager.restart_connection()
        return {"success": True}
    except Exception as e:
        logger.error(f"Failed to restart serial on port {request.port}: {str(e)}")
        raise HTTPException(status_code=500, detail=str(e))

@app.get("/list_theta_rho_files")
async def list_theta_rho_files():
    logger.debug("Listing theta-rho files")
    files = pattern_manager.list_theta_rho_files()
    return sorted(files)

@app.post("/upload_theta_rho")
async def upload_theta_rho(file: UploadFile = File(...)):
    """Upload a theta-rho file."""
    try:
        # Save the file
        # Ensure custom_patterns directory exists
        custom_patterns_dir = os.path.join(pattern_manager.THETA_RHO_DIR, "custom_patterns")
        os.makedirs(custom_patterns_dir, exist_ok=True)
        
        file_path_in_patterns_dir = os.path.join("custom_patterns", file.filename)
        full_file_path = os.path.join(pattern_manager.THETA_RHO_DIR, file_path_in_patterns_dir)
        
        with open(full_file_path, "wb") as f:
            f.write(await file.read())
        
        # Generate image preview for the new file
        await generate_image_preview(file_path_in_patterns_dir)
        
        return {"success": True, "message": f"File {file.filename} uploaded successfully"}
    except Exception as e:
        logger.error(f"Error uploading file: {str(e)}")
        raise HTTPException(status_code=500, detail=str(e))

class ThetaRhoRequest(BaseModel):
    file_name: str
    pre_execution: Optional[str] = "none"

@app.post("/run_theta_rho")
async def run_theta_rho(request: ThetaRhoRequest, background_tasks: BackgroundTasks):
    if not request.file_name:
        logger.warning('Run theta-rho request received without file name')
        raise HTTPException(status_code=400, detail="No file name provided")
    
    file_path = None
    if 'clear' in request.file_name:
        logger.info(f'Clear pattern file: {request.file_name.split(".")[0]}')
        file_path = pattern_manager.get_clear_pattern_file(request.file_name.split('.')[0])
        logger.info(f'Clear pattern file: {file_path}')
    if not file_path:
        file_path = os.path.join(pattern_manager.THETA_RHO_DIR, request.file_name)
    if not os.path.exists(file_path):
        logger.error(f'Theta-rho file not found: {file_path}')
        raise HTTPException(status_code=404, detail="File not found")

    try:
        if not (state.conn.is_connected() if state.conn else False):
            logger.warning("Attempted to run a pattern without a connection")
            raise HTTPException(status_code=400, detail="Connection not established")
        
        if pattern_manager.pattern_lock.locked():
            logger.warning("Attempted to run a pattern while another is already running")
            raise HTTPException(status_code=409, detail="Another pattern is already running")
            
        files_to_run = [file_path]
        logger.info(f'Running theta-rho file: {request.file_name} with pre_execution={request.pre_execution}')
        
        # Only include clear_pattern if it's not "none"
        kwargs = {}
        if request.pre_execution != "none":
            kwargs['clear_pattern'] = request.pre_execution
        
        # Pass arguments properly
        background_tasks.add_task(
            pattern_manager.run_theta_rho_files,
            files_to_run,  # First positional argument
            **kwargs  # Spread keyword arguments
        )
        return {"success": True}
    except Exception as e:
        logger.error(f'Failed to run theta-rho file {request.file_name}: {str(e)}')
        raise HTTPException(status_code=500, detail=str(e))

@app.post("/stop_execution")
async def stop_execution():
    if not (state.conn.is_connected() if state.conn else False):
        logger.warning("Attempted to stop without a connection")
        raise HTTPException(status_code=400, detail="Connection not established")
    pattern_manager.stop_actions()
    return {"success": True}

@app.post("/send_home")
async def send_home():
    try:
        if not (state.conn.is_connected() if state.conn else False):
            logger.warning("Attempted to move to home without a connection")
            raise HTTPException(status_code=400, detail="Connection not established")
        connection_manager.home()
        return {"success": True}
    except Exception as e:
        logger.error(f"Failed to send home command: {str(e)}")
        raise HTTPException(status_code=500, detail=str(e))

@app.post("/run_theta_rho_file/{file_name}")
async def run_specific_theta_rho_file(file_name: str):
    file_path = os.path.join(pattern_manager.THETA_RHO_DIR, file_name)
    if not os.path.exists(file_path):
        raise HTTPException(status_code=404, detail="File not found")
        
    if not (state.conn.is_connected() if state.conn else False):
        logger.warning("Attempted to run a pattern without a connection")
        raise HTTPException(status_code=400, detail="Connection not established")

    pattern_manager.run_theta_rho_file(file_path)
    return {"success": True}

class DeleteFileRequest(BaseModel):
    file_name: str

@app.post("/delete_theta_rho_file")
async def delete_theta_rho_file(request: DeleteFileRequest):
    if not request.file_name:
        logger.warning("Delete theta-rho file request received without filename")
        raise HTTPException(status_code=400, detail="No file name provided")

    file_path = os.path.join(pattern_manager.THETA_RHO_DIR, request.file_name)
    if not os.path.exists(file_path):
        logger.error(f"Attempted to delete non-existent file: {file_path}")
        raise HTTPException(status_code=404, detail="File not found")

    try:
        os.remove(file_path)
        logger.info(f"Successfully deleted theta-rho file: {request.file_name}")
        return {"success": True}
    except Exception as e:
        logger.error(f"Failed to delete theta-rho file {request.file_name}: {str(e)}")
        raise HTTPException(status_code=500, detail=str(e))

@app.post("/move_to_center")
async def move_to_center():
    try:
        if not (state.conn.is_connected() if state.conn else False):
            logger.warning("Attempted to move to center without a connection")
            raise HTTPException(status_code=400, detail="Connection not established")

        logger.info("Moving device to center position")
        pattern_manager.reset_theta()
        pattern_manager.move_polar(0, 0)
        return {"success": True}
    except Exception as e:
        logger.error(f"Failed to move to center: {str(e)}")
        raise HTTPException(status_code=500, detail=str(e))

@app.post("/move_to_perimeter")
async def move_to_perimeter():
    try:
        if not (state.conn.is_connected() if state.conn else False):
            logger.warning("Attempted to move to perimeter without a connection")
            raise HTTPException(status_code=400, detail="Connection not established")
        pattern_manager.reset_theta()
        pattern_manager.move_polar(0, 1)
        return {"success": True}
    except Exception as e:
        logger.error(f"Failed to move to perimeter: {str(e)}")
        raise HTTPException(status_code=500, detail=str(e))

@app.post("/preview_thr")
async def preview_thr(request: DeleteFileRequest):
    if not request.file_name:
        logger.warning("Preview theta-rho request received without filename")
        raise HTTPException(status_code=400, detail="No file name provided")

    # Construct the full path to the pattern file to check existence
    pattern_file_path = os.path.join(pattern_manager.THETA_RHO_DIR, request.file_name)
    if not os.path.exists(pattern_file_path):
        logger.error(f"Attempted to preview non-existent pattern file: {pattern_file_path}")
        raise HTTPException(status_code=404, detail="Pattern file not found")

    try:
        cache_path = get_cache_path(request.file_name)
        
        if not os.path.exists(cache_path):
            logger.info(f"Cache miss for {request.file_name}. Generating preview...")
            # Attempt to generate the preview if it's missing
            success = await generate_image_preview(request.file_name)
            if not success or not os.path.exists(cache_path):
                logger.error(f"Failed to generate or find preview for {request.file_name} after attempting generation.")
                raise HTTPException(status_code=500, detail="Failed to generate preview image.")

        # Get the coordinates for display
        coordinates = parse_theta_rho_file(pattern_file_path)
        first_coord = coordinates[0] if coordinates else None
        last_coord = coordinates[-1] if coordinates else None

        # Return JSON with preview URL and coordinates
        # URL encode the file_name for the preview URL
        encoded_filename = request.file_name.replace('/', '--')
        return {
            "preview_url": f"/preview/{encoded_filename}",
            "first_coordinate": first_coord,
            "last_coordinate": last_coord
        }

    except HTTPException:
        raise
    except Exception as e:
        logger.error(f"Failed to generate or serve preview for {request.file_name}: {str(e)}")
        raise HTTPException(status_code=500, detail=f"Failed to serve preview image: {str(e)}")

@app.get("/preview/{encoded_filename}")
async def serve_preview(encoded_filename: str):
    """Serve a preview image for a pattern file."""
    # Decode the filename by replacing -- with /
    file_name = encoded_filename.replace('--', '/')
    cache_path = get_cache_path(file_name)
    
    if not os.path.exists(cache_path):
        logger.error(f"Preview image not found for {file_name}")
        raise HTTPException(status_code=404, detail="Preview image not found")
        
    return FileResponse(cache_path, media_type="image/png")

@app.post("/send_coordinate")
async def send_coordinate(request: CoordinateRequest):
    if not (state.conn.is_connected() if state.conn else False):
        logger.warning("Attempted to send coordinate without a connection")
        raise HTTPException(status_code=400, detail="Connection not established")

    try:
        logger.debug(f"Sending coordinate: theta={request.theta}, rho={request.rho}")
        pattern_manager.move_polar(request.theta, request.rho)
        return {"success": True}
    except Exception as e:
        logger.error(f"Failed to send coordinate: {str(e)}")
        raise HTTPException(status_code=500, detail=str(e))

@app.get("/download/{filename}")
async def download_file(filename: str):
    return FileResponse(
        os.path.join(pattern_manager.THETA_RHO_DIR, filename),
        filename=filename
    )

@app.get("/serial_status")
async def serial_status():
    connected = state.conn.is_connected() if state.conn else False
    port = state.port
    logger.debug(f"Serial status check - connected: {connected}, port: {port}")
    return {
        "connected": connected,
        "port": port
    }

@app.post("/pause_execution")
async def pause_execution():
    if pattern_manager.pause_execution():
        return {"success": True, "message": "Execution paused"}
    raise HTTPException(status_code=500, detail="Failed to pause execution")

@app.post("/resume_execution")
async def resume_execution():
    if pattern_manager.resume_execution():
        return {"success": True, "message": "Execution resumed"}
    raise HTTPException(status_code=500, detail="Failed to resume execution")

# Playlist endpoints
@app.get("/list_all_playlists")
async def list_all_playlists():
    playlist_names = playlist_manager.list_all_playlists()
    return playlist_names

@app.get("/get_playlist")
async def get_playlist(name: str):
    if not name:
        raise HTTPException(status_code=400, detail="Missing playlist name parameter")

    playlist = playlist_manager.get_playlist(name)
    if not playlist:
        raise HTTPException(status_code=404, detail=f"Playlist '{name}' not found")

    return playlist

@app.post("/create_playlist")
async def create_playlist(request: PlaylistRequest):
    success = playlist_manager.create_playlist(request.playlist_name, request.files)
    return {
        "success": success,
        "message": f"Playlist '{request.playlist_name}' created/updated"
    }

@app.post("/modify_playlist")
async def modify_playlist(request: PlaylistRequest):
    success = playlist_manager.modify_playlist(request.playlist_name, request.files)
    return {
        "success": success,
        "message": f"Playlist '{request.playlist_name}' updated"
    }

@app.delete("/delete_playlist")
async def delete_playlist(request: DeletePlaylistRequest):
    success = playlist_manager.delete_playlist(request.playlist_name)
    if not success:
        raise HTTPException(
            status_code=404,
            detail=f"Playlist '{request.playlist_name}' not found"
        )

    return {
        "success": True,
        "message": f"Playlist '{request.playlist_name}' deleted"
    }

class AddToPlaylistRequest(BaseModel):
    playlist_name: str
    pattern: str

@app.post("/add_to_playlist")
async def add_to_playlist(request: AddToPlaylistRequest):
    success = playlist_manager.add_to_playlist(request.playlist_name, request.pattern)
    if not success:
        raise HTTPException(status_code=404, detail="Playlist not found")
    return {"success": True}

@app.post("/run_playlist")
async def run_playlist_endpoint(request: PlaylistRequest):
    """Run a playlist with specified parameters."""
    try:
        if not os.path.exists(playlist_manager.PLAYLISTS_FILE):
            raise HTTPException(status_code=404, detail=f"Playlist '{request.playlist_name}' not found")

        # Start the playlist execution
        asyncio.create_task(playlist_manager.run_playlist(
            request.playlist_name,
            pause_time=request.pause_time,
            clear_pattern=request.clear_pattern,
            run_mode=request.run_mode,
            shuffle=request.shuffle
        ))

        return {"message": f"Started playlist: {request.playlist_name}"}
    except Exception as e:
        logger.error(f"Error running playlist: {e}")
        raise HTTPException(status_code=500, detail=str(e))

@app.post("/set_speed")
async def set_speed(request: SpeedRequest):
    try:
        if not (state.conn.is_connected() if state.conn else False):
            logger.warning("Attempted to change speed without a connection")
            raise HTTPException(status_code=400, detail="Connection not established")
        
        if request.speed <= 0:
            logger.warning(f"Invalid speed value received: {request.speed}")
            raise HTTPException(status_code=400, detail="Invalid speed value")
        
        state.speed = request.speed
        return {"success": True, "speed": request.speed}
    except Exception as e:
        logger.error(f"Failed to set speed: {str(e)}")
        raise HTTPException(status_code=500, detail=str(e))

@app.get("/check_software_update")
async def check_updates():
    update_info = update_manager.check_git_updates()
    return update_info

@app.post("/update_software")
async def update_software():
    logger.info("Starting software update process")
    success, error_message, error_log = update_manager.update_software()
    
    if success:
        logger.info("Software update completed successfully")
        return {"success": True}
    else:
        logger.error(f"Software update failed: {error_message}\nDetails: {error_log}")
        raise HTTPException(
            status_code=500,
            detail={
                "error": error_message,
                "details": error_log
            }
        )
    
@app.post("/set_startup_time")
async def set_startup_time(request: Request):
    data = await request.json()
    hour = data.get("startup_hour")
    minute = data.get("startup_minute")
    logger.info(f"Setting startup time to {hour}:{minute}")
    if hour is (None and not "") or minute is (None and not ""):
        return {"success": False, "error": "Missing hour or minute"}
    try:
        state.startup_hour = hour if hour is not "" else ""
        state.startup_minute = minute if minute is not "" else ""
        state.save()
        logger.info(f"Startup time set to {state.startup_hour}:{state.startup_minute}")
        return {"success": True}
    except Exception as e:
        return {"success": False, "error": str(e)}

@app.post("/set_startup_days")
async def set_startup_days(request: Request):
    logger.info("Setting startup days")
    data = await request.json()
    days = data.get("startup_days")
    
    try:
        state.startup_days = days
        state.save()
        logger.info(f"Startup days set to {state.startup_days}")
        return {"success": True}
    except Exception as e:
        return {"success": False, "error": str(e)}
 
@app.post("/set_startup_playlist")
async def set_startup_playlist(request: Request):
    data = await request.json()
    playlist_name = data.get("startup_playlist")
    if not playlist_name:
        return {"success": False, "error": "Missing playlist name"}
    
    try:
        state.default_playlist = playlist_name
        state.save()
        logger.info(f"Startup playlist set to {state.default_playlist}")
        return {"success": True}
    except Exception as e:
        return {"success": False, "error": str(e)}

@app.post("/set_shutdown_time")
async def set_shutdown_time(request: Request):
    data = await request.json()
    hour = data.get("shutdown_hour")
    minute = data.get("shutdown_minute")
    logger.info(f"Setting shutdown time to {hour}:{minute}")
    if hour is (None and not "") or minute is (None and not ""):
        return {"success": False, "error": "Missing hour or minute"}
    try:
        state.shutdown_hour = hour if hour is not "" else ""
        state.shutdown_minute = minute if minute is not "" else ""
        state.save()
        logger.info(f"Shutdown time set to {state.shutdown_hour}:{state.shutdown_minute}")
        return {"success": True}
    except Exception as e:
        return {"success": False, "error": str(e)}
    
@app.post("/start_led_test")
async def start_led_test():
    await asyncio.sleep(10) 
    effect_pattern_done(state.led_controller)
    return {"success": True, "message": "LED test started"}

@app.post("/set_wled_ip")
async def set_wled_ip(request: WLEDRequest):
    state.wled_ip = request.wled_ip
    state.led_controller = LEDController(request.wled_ip)
    effect_idle(state.led_controller)
    state.save()
    logger.info(f"WLED IP updated: {request.wled_ip}")
    return {"success": True, "wled_ip": state.wled_ip}

@app.get("/get_startup_time")
async def get_startup_time():
    return {"success": True, "startup_hour": state.startup_hour, "startup_minute": state.startup_minute}

@app.get("/get_shutdown_time")
async def get_startup_time():
    return {"success": True, "shutdown_hour": state.shutdown_hour, "shutdown_minute": state.shutdown_minute}


@app.get("/get_wled_ip")
async def get_wled_ip():
    if not state.wled_ip:
        raise HTTPException(status_code=404, detail="No WLED IP set")
    return {"success": True, "wled_ip": state.wled_ip}

@app.post("/skip_pattern")
async def skip_pattern():
    if not state.current_playlist:
        raise HTTPException(status_code=400, detail="No playlist is currently running")
    state.skip_requested = True
    return {"success": True}

def signal_handler(signum, frame):
    """Handle shutdown signals gracefully but forcefully."""
    logger.info("Received shutdown signal, cleaning up...")
    try:
        if state.led_controller:
            state.led_controller.set_power(0)
        # Run cleanup operations synchronously to ensure completion
        pattern_manager.stop_actions()
        state.save()
        
        logger.info("Cleanup completed")
    except Exception as e:
        logger.error(f"Error during cleanup: {str(e)}")
    finally:
        logger.info("Exiting application...")
        os._exit(0)  # Force exit regardless of other threads

def entrypoint():
    import uvicorn
    logger.info("Starting FastAPI server on port 8080...")
    uvicorn.run(app, host="0.0.0.0", port=8080, workers=1)  # Set workers to 1 to avoid multiple signal handlers

if __name__ == "__main__":
    entrypoint()<|MERGE_RESOLUTION|>--- conflicted
+++ resolved
@@ -48,7 +48,6 @@
         target_minute = state.startup_minute
         default_playlist = state.default_playlist
         now = datetime.now()
-<<<<<<< HEAD
         if target_hour is "" or target_minute is "":
             logger.info("Startup time not set, skipping start check.")
         else:
@@ -72,23 +71,6 @@
                     await asyncio.sleep(60)
                 except Exception as e:
                     logger.error(f"Error starting operations at scheduled time: {str(e)}")
-=======
-        logger.info(f"Checking if it's time to start operations: starttime: {target_hour}:{target_minute}...current time: {now.hour}:{+now.minute}")
-        if now.hour == target_hour and now.minute == target_minute:
-            try:
-                logger.info("Target time reached, starting operations.")
-                logger.info("Starting wled.")
-                LEDController.set_power(state.led_controller,1)
-                logger.info("Starting movement.")
-                if not (state.conn.is_connected() if state.conn else False):
-                    logger.warning("Attempted to start without a connection")
-                else:
-                    playlist_manager.run_playlist(default_playlist)
-                logger.info("Operations started at the target time.")
-                await asyncio.sleep(60)
-            except Exception as e:
-                logger.error(f"Error starting operations at scheduled time: {str(e)}")
->>>>>>> 234f90de
         await asyncio.sleep(30)  # Check every 30 seconds
 
 async def stop_at_time(target_hour=17, target_minute=0):
@@ -97,7 +79,6 @@
         target_hour = state.shutdown_hour
         target_minute = state.shutdown_minute
         now = datetime.now()
-<<<<<<< HEAD
         if target_hour is "" or target_minute is "":
             logger.info("Shutdown time not set, skipping stop check.")
         else:
@@ -116,23 +97,6 @@
                     await asyncio.sleep(60)
                 except Exception as e:
                     logger.error(f"Error stopping operations at scheduled time: {str(e)}")
-=======
-        logger.info(f"Checking if it's time to stop operations: stoptime: {target_hour}:{target_minute}...current time: {now.hour}:{+now.minute}")
-        if now.hour == target_hour and now.minute == target_minute:
-            try:
-                logger.info("Target time reached, stopping operations.")
-                logger.info("Shutting down wled.")
-                set_off(state.led_controller)
-                logger.info("Stopping movement.")
-                if not (state.conn.is_connected() if state.conn else False):
-                    logger.warning("Attempted to stop without a connection")
-                else:
-                    pattern_manager.stop_actions()
-                logger.info("Operations stopped at the target time.")
-                await asyncio.sleep(60)
-            except Exception as e:
-                logger.error(f"Error stopping operations at scheduled time: {str(e)}")
->>>>>>> 234f90de
         await asyncio.sleep(30)  # Check every 30 seconds
 
 
