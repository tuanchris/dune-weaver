import threading
import time
import logging
import serial
import serial.tools.list_ports
import websocket
import asyncio

from modules.core import pattern_manager
from modules.core.state import state
from modules.led.led_controller import effect_loading, effect_idle, effect_connected, LEDController
from modules.connection.reed_switch import ReedSwitchMonitor

logger = logging.getLogger(__name__)

IGNORE_PORTS = ['/dev/cu.debug-console', '/dev/cu.Bluetooth-Incoming-Port']

###############################################################################
# Connection Abstraction
###############################################################################

class BaseConnection:
    """Abstract base class for a connection."""
    def send(self, data: str) -> None:
        raise NotImplementedError

    def flush(self) -> None:
        raise NotImplementedError

    def readline(self) -> str:
        raise NotImplementedError

    def in_waiting(self) -> int:
        raise NotImplementedError

    def is_connected(self) -> bool:
        raise NotImplementedError

    def close(self) -> None:
        raise NotImplementedError

###############################################################################
# Serial Connection Implementation
###############################################################################

class SerialConnection(BaseConnection):
    def __init__(self, port: str, baudrate: int = 115200, timeout: int = 2):
        self.port = port
        self.baudrate = baudrate
        self.timeout = timeout
        self.lock = threading.RLock()
        logger.info(f'Connecting to Serial port {port}')
        self.ser = serial.Serial(port, baudrate, timeout=timeout)
        state.port = port
        logger.info(f'Connected to Serial port {port}')

    def send(self, data: str) -> None:
        with self.lock:
            self.ser.write(data.encode())
            self.ser.flush()

    def flush(self) -> None:
        with self.lock:
            self.ser.flush()

    def readline(self) -> str:
        with self.lock:
            return self.ser.readline().decode().strip()

    def in_waiting(self) -> int:
        with self.lock:
            return self.ser.in_waiting

    def is_connected(self) -> bool:
        return self.ser is not None and self.ser.is_open

    def close(self) -> None:
        # Run async update_machine_position in sync context
        try:
            loop = asyncio.new_event_loop()
            asyncio.set_event_loop(loop)
            loop.run_until_complete(update_machine_position())
            loop.close()
        except Exception as e:
            logger.error(f"Error updating machine position on close: {e}")
        with self.lock:
            if self.ser.is_open:
                self.ser.close()
        # Release the lock resources
        self.lock = None

###############################################################################
# WebSocket Connection Implementation
###############################################################################

class WebSocketConnection(BaseConnection):
    def __init__(self, url: str, timeout: int = 5):
        self.url = url
        self.timeout = timeout
        self.lock = threading.RLock()
        self.ws = None
        self.connect()

    def connect(self):
        logger.info(f'Connecting to Websocket {self.url}')
        self.ws = websocket.create_connection(self.url, timeout=self.timeout)
        state.port = self.url
        logger.info(f'Connected to Websocket {self.url}')
        
    def send(self, data: str) -> None:
        with self.lock:
            self.ws.send(data)

    def flush(self) -> None:
        # WebSocket sends immediately; nothing to flush.
        pass

    def readline(self) -> str:
        with self.lock:
            data = self.ws.recv()
            # Decode bytes to string if necessary
            if isinstance(data, bytes):
                data = data.decode('utf-8')
            return data.strip()

    def in_waiting(self) -> int:
        return 0  # Not applicable for WebSocket

    def is_connected(self) -> bool:
        return self.ws is not None

    def close(self) -> None:
        # Run async update_machine_position in sync context
        try:
            loop = asyncio.new_event_loop()
            asyncio.set_event_loop(loop)
            loop.run_until_complete(update_machine_position())
            loop.close()
        except Exception as e:
            logger.error(f"Error updating machine position on close: {e}")
        with self.lock:
            if self.ws:
                self.ws.close()
        # Release the lock resources
        self.lock = None
                
def list_serial_ports():
    """Return a list of available serial ports."""
    ports = serial.tools.list_ports.comports()
    available_ports = [port.device for port in ports if port.device not in IGNORE_PORTS]
    logger.debug(f"Available serial ports: {available_ports}")
    return available_ports

def device_init(homing=True):
    try:
        if get_machine_steps():
            logger.info(f"x_steps_per_mm: {state.x_steps_per_mm}, y_steps_per_mm: {state.y_steps_per_mm}, gear_ratio: {state.gear_ratio}")
        else: 
            logger.fatal("Failed to get machine steps")
            state.conn.close()
            return False
    except:
        logger.fatal("Not GRBL firmware")
        state.conn.close()
        return False

    machine_x, machine_y = get_machine_position()
    if machine_x != state.machine_x or machine_y != state.machine_y:
        logger.info(f'x, y; {machine_x}, {machine_y}')
        logger.info(f'State x, y; {state.machine_x}, {state.machine_y}')
        if homing:
            success = home()
            if not success:
                logger.error("Homing failed during device initialization")
    else:
        logger.info('Machine position known, skipping home')
        logger.info(f'Theta: {state.current_theta}, rho: {state.current_rho}')
        logger.info(f'x, y; {machine_x}, {machine_y}')
        logger.info(f'State x, y; {state.machine_x}, {state.machine_y}')

    time.sleep(2)  # Allow time for the connection to establish


def connect_device(homing=True):
    if state.wled_ip:
        state.led_controller = LEDController(state.wled_ip)
        effect_loading(state.led_controller)
        
    ports = list_serial_ports()

    if state.port and state.port in ports:
        state.conn = SerialConnection(state.port)
    elif ports:
        state.conn = SerialConnection(ports[0])
    else:
        logger.error("Auto connect failed.")
        # state.conn = WebSocketConnection('ws://fluidnc.local:81')
    if (state.conn.is_connected() if state.conn else False):
        device_init(homing)
        
    if state.led_controller:
        effect_connected(state.led_controller)

def get_status_response() -> str:
    """
    Send a status query ('?') and return the response if available.
    """
    while True:
        try:
            state.conn.send('?')
            response = state.conn.readline()
            if "MPos" in response:
                logger.debug(f"Status response: {response}")
                return response
        except Exception as e:
            logger.error(f"Error getting status response: {e}")
            return False
        time.sleep(1)
        
def parse_machine_position(response: str):
    """
    Parse the work position (MPos) from a status response.
    Expected format: "<...|MPos:-994.869,-321.861,0.000|...>"
    Returns a tuple (work_x, work_y) if found, else None.
    """
    if "MPos:" not in response:
        return None
    try:
        wpos_section = next((part for part in response.split("|") if part.startswith("MPos:")), None)
        if wpos_section:
            wpos_str = wpos_section.split(":", 1)[1]
            wpos_values = wpos_str.split(",")
            work_x = float(wpos_values[0])
            work_y = float(wpos_values[1])
            return work_x, work_y
    except Exception as e:
        logger.error(f"Error parsing work position: {e}")
    return None


async def send_grbl_coordinates(x, y, speed=600, timeout=2, home=False):
    """
    Send a G-code command to FluidNC and wait for an 'ok' response.
    If no response after set timeout, sets state to stop and disconnects.
    """
    logger.debug(f"Sending G-code: X{x} Y{y} at F{speed}")

    # Track overall attempt time
    overall_start_time = time.time()

    while True:
        try:
            gcode = f"$J=G91 G21 Y{y} F{speed}" if home else f"G1 X{x} Y{y} F{speed}"
            # Use asyncio.to_thread for both send and receive operations to avoid blocking
            await asyncio.to_thread(state.conn.send, gcode + "\n")
            logger.debug(f"Sent command: {gcode}")
            start_time = time.time()
            while True:
                # Use asyncio.to_thread for blocking I/O operations
                response = await asyncio.to_thread(state.conn.readline)
                logger.debug(f"Response: {response}")
                if response.lower() == "ok":
                    logger.debug("Command execution confirmed.")
                    return
        except Exception as e:
            # Store the error string inside the exception block
            error_str = str(e)
            logger.warning(f"Error sending command: {error_str}")

            # Immediately return for device not configured errors
            if "Device not configured" in error_str or "Errno 6" in error_str:
                logger.error(f"Device configuration error detected: {error_str}")
                state.stop_requested = True
                state.conn = None
                state.is_connected = False
                logger.info("Connection marked as disconnected due to device error")
                return False


        logger.warning(f"No 'ok' received for X{x} Y{y}, speed {speed}. Retrying...")
        await asyncio.sleep(0.1)
    
    # If we reach here, the timeout has occurred
    logger.error(f"Failed to receive 'ok' response after {max_total_attempt_time} seconds. Stopping and disconnecting.")
    
    # Set state to stop
    state.stop_requested = True
    
    # Set connection status to disconnected
    if state.conn:
        try:
            state.conn.disconnect()
        except:
            pass
        state.conn = None
        
    # Update the state connection status
    state.is_connected = False
    logger.info("Connection marked as disconnected due to timeout")
    return False

def get_machine_steps(timeout=10):
    """
    Get machine steps/mm from the GRBL controller.
    Returns True if successful, False otherwise.
    """
    if not state.conn or not state.conn.is_connected():
        logger.error("Cannot get machine steps: No connection available")
        return False

    x_steps_per_mm = None
    y_steps_per_mm = None
    gear_ratio = None
    start_time = time.time()

    # Clear any pending data in the buffer
    try:
        while state.conn.in_waiting() > 0:
            state.conn.readline()
    except Exception as e:
        logger.warning(f"Error clearing buffer: {e}")

    # Send the command to request all settings
    try:
        logger.info("Requesting GRBL settings with $$ command")
        state.conn.send("$$\n")
        time.sleep(0.5)  # Give GRBL a moment to process and respond
    except Exception as e:
        logger.error(f"Error sending $$ command: {e}")
        return False

    # Wait for and process responses
    settings_complete = False
    while time.time() - start_time < timeout and not settings_complete:
        try:
            # Attempt to read a line from the connection
            if state.conn.in_waiting() > 0:
                response = state.conn.readline()
                logger.debug(f"Raw response: {response}")
                
                # Process the line
                if response.strip():  # Only process non-empty lines
                    for line in response.splitlines():
                        line = line.strip()
                        logger.debug(f"Config response: {line}")
                        if line.startswith("$100="):
                            x_steps_per_mm = float(line.split("=")[1])
                            state.x_steps_per_mm = x_steps_per_mm
                            logger.info(f"X steps per mm: {x_steps_per_mm}")
                        elif line.startswith("$101="):
                            y_steps_per_mm = float(line.split("=")[1])
                            state.y_steps_per_mm = y_steps_per_mm
                            logger.info(f"Y steps per mm: {y_steps_per_mm}")
                        elif line.startswith("$131="):
                            gear_ratio = float(line.split("=")[1])
                            state.gear_ratio = gear_ratio
                            logger.info(f"Gear ratio: {gear_ratio}")
                        elif line.startswith("$22="):
                            # $22 reports if the homing cycle is enabled
                            # returns 0 if disabled, 1 if enabled
                            homing = int(line.split('=')[1])
                            state.homing = homing
                            logger.info(f"Homing enabled: {homing}")
                
                # Check if we've received all the settings we need
                if x_steps_per_mm is not None and y_steps_per_mm is not None and gear_ratio is not None:
                    settings_complete = True
            else:
                # No data waiting, small sleep to prevent CPU thrashing
                time.sleep(0.1)
                
                # If it's taking too long, try sending the command again after 3 seconds
                elapsed = time.time() - start_time
                if elapsed > 3 and elapsed < 4:
                    logger.warning("No response yet, sending $$ command again")
                    state.conn.send("$$\n")

        except Exception as e:
            logger.error(f"Error getting machine steps: {e}")
            time.sleep(0.5)
    
    # Process results and determine table type
    if settings_complete:
        if y_steps_per_mm == 180 and x_steps_per_mm == 256:
            state.table_type = 'dune_weaver_mini'
        elif y_steps_per_mm >= 320:
            state.table_type = 'dune_weaver_pro'
        elif y_steps_per_mm == 287:
            state.table_type = 'dune_weaver'
        else:
            state.table_type = None
            logger.warning(f"Unknown table type with Y steps/mm: {y_steps_per_mm}")
        logger.info(f"Machine type detected: {state.table_type}")
        return True
    else:
        missing = []
        if x_steps_per_mm is None: missing.append("X steps/mm")
        if y_steps_per_mm is None: missing.append("Y steps/mm")
        if gear_ratio is None: missing.append("gear ratio")
        logger.error(f"Failed to get all machine parameters after {timeout}s. Missing: {', '.join(missing)}")
        return False

def home(timeout=90):
    """
    Perform homing by checking device configuration and sending the appropriate commands.

    Args:
        timeout: Maximum time in seconds to wait for homing to complete (default: 60)
    """
    import threading
    
    # Flag to track if homing completed
    homing_complete = threading.Event()
    homing_success = False
    
    def home_internal():
        nonlocal homing_success
        try:
            if state.homing:
                logger.info("Using sensorless homing")
                state.conn.send("$H\n")
                state.conn.send("G1 Y0 F100\n")
            else:
                homing_speed = 400
                if state.table_type == 'dune_weaver_mini':
                    homing_speed = 120
                logger.info("Sensorless homing not supported. Using crash homing")
                logger.info(f"Homing with speed {homing_speed}")

                # Run async function in new event loop
                loop = asyncio.new_event_loop()
                asyncio.set_event_loop(loop)
                try:
                    if state.table_type == 'dune_weaver_mini':
                        result = loop.run_until_complete(send_grbl_coordinates(0, - 30, homing_speed, home=True))
                        if result == False:
                            logger.error("Homing failed - send_grbl_coordinates returned False")
                            homing_complete.set()
                            return
                        state.machine_y -= 30
                    else:
                        result = loop.run_until_complete(send_grbl_coordinates(0, -22, homing_speed, home=True))
                        if result == False:
                            logger.error("Homing failed - send_grbl_coordinates returned False")
                            homing_complete.set()
                            return
                        state.machine_y -= 22
                finally:
                    loop.close()

            # Wait for device to reach idle state after homing
            logger.info("Waiting for device to reach idle state after homing...")
            idle_reached = check_idle()

<<<<<<< HEAD
            if idle_reached:
                state.current_theta = state.current_rho = 0
                homing_success = True
                logger.info("Homing completed and device is idle")
            else:
                logger.error("Device did not reach idle state after homing")
=======
            if not idle_reached:
                logger.error("Device did not reach idle state after homing")
                homing_complete.set()
                return
            else:
                state.current_theta = state.current_rho = 0

            # Perform angular homing if enabled (Raspberry Pi only)
            if state.angular_homing_enabled:
                logger.info("Starting angular homing sequence")
                try:
                    # Initialize reed switch monitor
                    reed_switch = ReedSwitchMonitor(gpio_pin=18)

                    try:
                        # Reset theta first
                        logger.info("Resetting theta before angular homing")
                        asyncio.run(pattern_manager.reset_theta())

                        # Move radial arm to perimeter (theta=0, rho=1.0)
                        logger.info("Moving radial arm to perimeter (theta=0, rho=1.0)")
                        asyncio.run(pattern_manager.move_polar(0, 1.0, homing_speed))
                        
                        idle_reached = check_idle()

                        if not idle_reached:
                            logger.error("Device did not reach idle state after moving to perimeter")
                            homing_complete.set()
                            return

                        # Wait 1 second for stabilization
                        logger.info("Waiting for stabilization...")
                        time.sleep(1)

                        # Perform angular rotation until reed switch is triggered
                        logger.info("Rotating around perimeter to find home position")
                        increment = 0.1  # Small angular increment in radians
                        current_theta = 0
                        max_theta = 6.28  # One full rotation (2*pi)
                        reed_switch_triggered = False

                        while current_theta < max_theta:
                            # Move to next position
                            current_theta += increment
                            asyncio.run(pattern_manager.move_polar(current_theta, 1.0, homing_speed))

                            # Small delay to allow reed switch to settle after movement
                            time.sleep(0.5)

                            # Check reed switch AFTER movement completes
                            if reed_switch.is_triggered():
                                logger.info(f"Reed switch triggered at theta={current_theta}")
                                reed_switch_triggered = True
                                break

                        if not reed_switch_triggered:
                            logger.warning("Completed full rotation without reed switch trigger")

                        # Set theta to the offset value (accounting for sensor placement)
                        # If offset is 0, this is the true home position
                        # If offset is non-zero, the sensor is physically placed at that angle
                        # Convert degrees to radians for internal use
                        import math
                        offset_radians = math.radians(state.angular_homing_offset_degrees)
                        state.current_theta = offset_radians
                        state.current_rho = 1
                        logger.info(f"Angular homing completed - theta set to {state.angular_homing_offset_degrees}° ({offset_radians:.3f} radians)")

                    finally:
                        reed_switch.cleanup()

                except Exception as e:
                    logger.error(f"Error during angular homing: {e}")
                    # Continue with normal homing completion even if angular homing fails

            homing_success = True
            logger.info("Homing completed and device is idle")
>>>>>>> 25f5bc42

            homing_complete.set()
        except Exception as e:
            logger.error(f"Error during homing: {e}")
            homing_complete.set()
    
    # Start homing in a separate thread
    homing_thread = threading.Thread(target=home_internal)
    homing_thread.daemon = True
    homing_thread.start()
    
    # Wait for homing to complete or timeout
    if not homing_complete.wait(timeout):
        logger.error(f"Homing timeout after {timeout} seconds")
        # Try to stop any ongoing movement
        try:
            if state.conn and state.conn.is_connected():
                state.conn.send("!\n")  # Send feed hold
                time.sleep(0.1)
                state.conn.send("\x18\n")  # Send reset
        except Exception as e:
            logger.error(f"Error stopping movement after timeout: {e}")
        return False
    
    if not homing_success:
        logger.error("Homing failed")
        return False
    
    logger.info("Homing completed successfully")
    return True

def check_idle():
    """
    Continuously check if the device is idle (synchronous version).
    """
    logger.info("Checking idle")
    while True:
        response = get_status_response()
        if response and "Idle" in response:
            logger.info("Device is idle")
            # Schedule async update_machine_position in the existing event loop
            try:
                # Try to schedule in existing event loop if available
                try:
                    loop = asyncio.get_running_loop()
                    # Create a task but don't await it (fire and forget)
                    asyncio.create_task(update_machine_position())
                    logger.debug("Scheduled machine position update task")
                except RuntimeError:
                    # No event loop running, skip machine position update
                    logger.debug("No event loop running, skipping machine position update")
            except Exception as e:
                logger.error(f"Error scheduling machine position update: {e}")
            return True
        time.sleep(1)

async def check_idle_async():
    """
    Continuously check if the device is idle (async version).
    """
    logger.info("Checking idle (async)")
    while True:
        response = await asyncio.to_thread(get_status_response)
        if response and "Idle" in response:
            logger.info("Device is idle")
            try:
                await update_machine_position()
            except Exception as e:
                logger.error(f"Error updating machine position: {e}")
            return True
        await asyncio.sleep(1)
        

def get_machine_position(timeout=5):
    """
    Query the device for its position.
    """
    start_time = time.time()
    while time.time() - start_time < timeout:
        try:
            state.conn.send('?')
            response = state.conn.readline()
            logger.debug(f"Raw status response: {response}")
            if "MPos" in response:
                pos = parse_machine_position(response)
                if pos:
                    machine_x, machine_y = pos
                    logger.debug(f"Machine position: X={machine_x}, Y={machine_y}")
                    return machine_x, machine_y
        except Exception as e:
            logger.error(f"Error getting machine position: {e}")
            return
        time.sleep(0.1)
    logger.warning("Timeout reached waiting for machine position")
    return None, None

async def update_machine_position():
    if (state.conn.is_connected() if state.conn else False):
        try:
            logger.info('Saving machine position')
            state.machine_x, state.machine_y = await asyncio.to_thread(get_machine_position)
            await asyncio.to_thread(state.save)
            logger.info(f'Machine position saved: {state.machine_x}, {state.machine_y}')
        except Exception as e:
            logger.error(f"Error updating machine position: {e}")

def restart_connection(homing=False):
    """
    Restart the connection. If a connection exists, close it and attempt to establish a new one.
    It will try to connect via serial first (if available), otherwise it will fall back to websocket.
    The new connection is saved to state.conn.
    
    Returns:
        True if the connection was restarted successfully, False otherwise.
    """
    try:
        if (state.conn.is_connected() if state.conn else False):
            logger.info("Closing current connection...")
            state.conn.close()
    except Exception as e:
        logger.error(f"Error while closing connection: {e}")

    # Clear the connection reference.
    state.conn = None

    logger.info("Attempting to restart connection...")
    try:
        connect_device(homing)  # This will set state.conn appropriately.
        if (state.conn.is_connected() if state.conn else False):
            logger.info("Connection restarted successfully.")
            return True
        else:
            logger.error("Failed to restart connection.")
            return False
    except Exception as e:
        logger.error(f"Error restarting connection: {e}")
        return False<|MERGE_RESOLUTION|>--- conflicted
+++ resolved
@@ -381,7 +381,7 @@
     
     # Process results and determine table type
     if settings_complete:
-        if y_steps_per_mm == 180 and x_steps_per_mm == 256:
+        if y_steps_per_mm == 180:
             state.table_type = 'dune_weaver_mini'
         elif y_steps_per_mm >= 320:
             state.table_type = 'dune_weaver_pro'
@@ -452,14 +452,6 @@
             logger.info("Waiting for device to reach idle state after homing...")
             idle_reached = check_idle()
 
-<<<<<<< HEAD
-            if idle_reached:
-                state.current_theta = state.current_rho = 0
-                homing_success = True
-                logger.info("Homing completed and device is idle")
-            else:
-                logger.error("Device did not reach idle state after homing")
-=======
             if not idle_reached:
                 logger.error("Device did not reach idle state after homing")
                 homing_complete.set()
@@ -537,7 +529,6 @@
 
             homing_success = True
             logger.info("Homing completed and device is idle")
->>>>>>> 25f5bc42
 
             homing_complete.set()
         except Exception as e:
