from fastapi import FastAPI, UploadFile, File, HTTPException, BackgroundTasks, WebSocket, WebSocketDisconnect, Request
from fastapi.responses import JSONResponse, FileResponse, Response
from fastapi.staticfiles import StaticFiles
from fastapi.templating import Jinja2Templates
from pydantic import BaseModel
from typing import List, Optional, Tuple, Dict, Any, Union
import atexit
import os
import logging
from datetime import datetime, time
from modules.connection import connection_manager
from modules.core import pattern_manager
from modules.core.pattern_manager import parse_theta_rho_file, THETA_RHO_DIR
from modules.core import playlist_manager
from modules.update import update_manager
from modules.core.state import state
from modules import mqtt
import signal
import sys
import asyncio
from contextlib import asynccontextmanager
from modules.led.led_controller import LEDController, effect_idle
import math
from modules.core.cache_manager import generate_all_image_previews, get_cache_path, generate_image_preview, get_pattern_metadata
from modules.core.version_manager import version_manager
import json
import base64
import time
import argparse
from concurrent.futures import ProcessPoolExecutor
import multiprocessing

# Get log level from environment variable, default to INFO
log_level_str = os.getenv('LOG_LEVEL', 'INFO').upper()
log_level = getattr(logging, log_level_str, logging.INFO)

# Create a process pool for CPU-intensive tasks
# Limit to reasonable number of workers for embedded systems
cpu_count = multiprocessing.cpu_count()
# Maximum 3 workers (leaving 1 for motion), minimum 1
process_pool_size = min(3, max(1, cpu_count - 1))
process_pool = None  # Will be initialized in lifespan

logging.basicConfig(
    level=log_level,
    format='%(asctime)s - %(name)s:%(lineno)d - %(levelname)s - %(message)s',
    handlers=[
        logging.StreamHandler(),
    ]
)

logger = logging.getLogger(__name__)

def normalize_file_path(file_path: str) -> str:
    """Normalize file path separators for consistent cross-platform handling."""
    if not file_path:
        return ''
    
    # First normalize path separators
    normalized = file_path.replace('\\', '/')
    
    # Remove only the patterns directory prefix from the beginning, not patterns within the path
    if normalized.startswith('./patterns/'):
        normalized = normalized[11:]
    elif normalized.startswith('patterns/'):
        normalized = normalized[9:]
    
    return normalized

@asynccontextmanager
async def lifespan(app: FastAPI):
    # Startup
    logger.info("Starting Dune Weaver application...")
    # Register signal handlers
    signal.signal(signal.SIGINT, signal_handler)
    signal.signal(signal.SIGTERM, signal_handler)

    # Initialize process pool for CPU-intensive tasks
    global process_pool
    process_pool = ProcessPoolExecutor(max_workers=process_pool_size)
    logger.info(f"Initialized process pool with {process_pool_size} workers (detected {cpu_count} cores total)")
    
    try:
        connection_manager.connect_device()
    except Exception as e:
        logger.warning(f"Failed to auto-connect to serial port: {str(e)}")
    
    # Check if auto_play mode is enabled and auto-play playlist (right after connection attempt)
    if state.auto_play_enabled and state.auto_play_playlist:
        logger.info(f"auto_play mode enabled, checking for connection before auto-playing playlist: {state.auto_play_playlist}")
        try:
            # Check if we have a valid connection before starting playlist
            if state.conn and hasattr(state.conn, 'is_connected') and state.conn.is_connected():
                logger.info(f"Connection available, starting auto-play playlist: {state.auto_play_playlist} with options: run_mode={state.auto_play_run_mode}, pause_time={state.auto_play_pause_time}, clear_pattern={state.auto_play_clear_pattern}, shuffle={state.auto_play_shuffle}")
                asyncio.create_task(playlist_manager.run_playlist(
                    state.auto_play_playlist,
                    pause_time=state.auto_play_pause_time,
                    clear_pattern=state.auto_play_clear_pattern,
                    run_mode=state.auto_play_run_mode,
                    shuffle=state.auto_play_shuffle
                ))
            else:
                logger.warning("No hardware connection available, skipping auto_play mode auto-play")
        except Exception as e:
            logger.error(f"Failed to auto-play auto_play playlist: {str(e)}")
        
    try:
        mqtt_handler = mqtt.init_mqtt()
    except Exception as e:
        logger.warning(f"Failed to initialize MQTT: {str(e)}")
    
<<<<<<< HEAD
    # Start cache generation in background if needed
    try:
        from modules.core.cache_manager import is_cache_generation_needed, generate_cache_background
        if is_cache_generation_needed():
            logger.info("Cache generation needed, starting background task...")
            asyncio.create_task(generate_cache_background())
        else:
            logger.info("Cache is up to date, skipping generation")
    except Exception as e:
        logger.warning(f"Failed to start cache generation: {str(e)}")
=======
    # Schedule cache generation check for later (non-blocking startup)
    async def delayed_cache_check():
        """Check and generate cache in background."""
        try:
            logger.info("Starting cache check...")
            
            from modules.core.cache_manager import is_cache_generation_needed_async, generate_cache_background
            
            if await is_cache_generation_needed_async():
                logger.info("Cache generation needed, starting background task...")
                asyncio.create_task(generate_cache_background())  # Don't await - run in background
            else:
                logger.info("Cache is up to date, skipping generation")
        except Exception as e:
            logger.warning(f"Failed during cache generation: {str(e)}")
    
    # Start cache check in background immediately
    asyncio.create_task(delayed_cache_check())
>>>>>>> e4eda2bc

    yield  # This separates startup from shutdown code

    # Shutdown
    logger.info("Shutting down Dune Weaver application...")

    # Shutdown process pool
    if process_pool:
        process_pool.shutdown(wait=True)
        logger.info("Process pool shutdown complete")

app = FastAPI(lifespan=lifespan)
templates = Jinja2Templates(directory="templates")
app.mount("/static", StaticFiles(directory="static"), name="static")

# Pydantic models for request/response validation
class ConnectRequest(BaseModel):
    port: Optional[str] = None

class auto_playModeRequest(BaseModel):
    enabled: bool
    playlist: Optional[str] = None
    run_mode: Optional[str] = "loop"
    pause_time: Optional[float] = 5.0
    clear_pattern: Optional[str] = "adaptive"
    shuffle: Optional[bool] = False

class TimeSlot(BaseModel):
    start_time: str  # HH:MM format
    end_time: str    # HH:MM format
    days: str        # "daily", "weekdays", "weekends", or "custom"
    custom_days: Optional[List[str]] = []  # ["monday", "tuesday", etc.]

class ScheduledPauseRequest(BaseModel):
    enabled: bool
    control_wled: Optional[bool] = False
    time_slots: List[TimeSlot] = []

class CoordinateRequest(BaseModel):
    theta: float
    rho: float

class PlaylistRequest(BaseModel):
    playlist_name: str
    files: List[str] = []
    pause_time: float = 0
    clear_pattern: Optional[str] = None
    run_mode: str = "single"
    shuffle: bool = False

class PlaylistRunRequest(BaseModel):
    playlist_name: str
    pause_time: Optional[float] = 0
    clear_pattern: Optional[str] = None
    run_mode: Optional[str] = "single"
    shuffle: Optional[bool] = False
    start_time: Optional[str] = None
    end_time: Optional[str] = None

class SpeedRequest(BaseModel):
    speed: float

class WLEDRequest(BaseModel):
    wled_ip: Optional[str] = None

class DeletePlaylistRequest(BaseModel):
    playlist_name: str

class ThetaRhoRequest(BaseModel):
    file_name: str
    pre_execution: Optional[str] = "none"

class GetCoordinatesRequest(BaseModel):
    file_name: str

# Store active WebSocket connections
active_status_connections = set()
active_cache_progress_connections = set()

@app.websocket("/ws/status")
async def websocket_status_endpoint(websocket: WebSocket):
    await websocket.accept()
    active_status_connections.add(websocket)
    try:
        while True:
            status = pattern_manager.get_status()
            try:
                await websocket.send_json({
                    "type": "status_update",
                    "data": status
                })
            except RuntimeError as e:
                if "close message has been sent" in str(e):
                    break
                raise
            await asyncio.sleep(1)
    except WebSocketDisconnect:
        pass
    finally:
        active_status_connections.discard(websocket)
        try:
            await websocket.close()
        except RuntimeError:
            pass

async def broadcast_status_update(status: dict):
    """Broadcast status update to all connected clients."""
    disconnected = set()
    for websocket in active_status_connections:
        try:
            await websocket.send_json({
                "type": "status_update",
                "data": status
            })
        except WebSocketDisconnect:
            disconnected.add(websocket)
        except RuntimeError:
            disconnected.add(websocket)
    
    active_status_connections.difference_update(disconnected)

@app.websocket("/ws/cache-progress")
async def websocket_cache_progress_endpoint(websocket: WebSocket):
    from modules.core.cache_manager import get_cache_progress

    await websocket.accept()
    active_cache_progress_connections.add(websocket)
    try:
        while True:
            progress = get_cache_progress()
            try:
                await websocket.send_json({
                    "type": "cache_progress",
                    "data": progress
                })
            except RuntimeError as e:
                if "close message has been sent" in str(e):
                    break
                raise
            await asyncio.sleep(1.0)  # Update every 1 second (reduced frequency for better performance)
    except WebSocketDisconnect:
        pass
    finally:
        active_cache_progress_connections.discard(websocket)
        try:
            await websocket.close()
        except RuntimeError:
            pass

# FastAPI routes
@app.get("/")
async def index(request: Request):
    return templates.TemplateResponse("index.html", {"request": request, "app_name": state.app_name})

@app.get("/settings")
async def settings(request: Request):
    return templates.TemplateResponse("settings.html", {"request": request, "app_name": state.app_name})

@app.get("/api/auto_play-mode")
async def get_auto_play_mode():
    """Get current auto_play mode settings."""
    return {
        "enabled": state.auto_play_enabled,
        "playlist": state.auto_play_playlist,
        "run_mode": state.auto_play_run_mode,
        "pause_time": state.auto_play_pause_time,
        "clear_pattern": state.auto_play_clear_pattern,
        "shuffle": state.auto_play_shuffle
    }

@app.post("/api/auto_play-mode")
async def set_auto_play_mode(request: auto_playModeRequest):
    """Update auto_play mode settings."""
    state.auto_play_enabled = request.enabled
    if request.playlist is not None:
        state.auto_play_playlist = request.playlist
    if request.run_mode is not None:
        state.auto_play_run_mode = request.run_mode
    if request.pause_time is not None:
        state.auto_play_pause_time = request.pause_time
    if request.clear_pattern is not None:
        state.auto_play_clear_pattern = request.clear_pattern
    if request.shuffle is not None:
        state.auto_play_shuffle = request.shuffle
    state.save()
    
    logger.info(f"auto_play mode {'enabled' if request.enabled else 'disabled'}, playlist: {request.playlist}")
    return {"success": True, "message": "auto_play mode settings updated"}

@app.get("/api/scheduled-pause")
async def get_scheduled_pause():
    """Get current Still Sands settings."""
    return {
        "enabled": state.scheduled_pause_enabled,
        "control_wled": state.scheduled_pause_control_wled,
        "time_slots": state.scheduled_pause_time_slots
    }

@app.post("/api/scheduled-pause")
async def set_scheduled_pause(request: ScheduledPauseRequest):
    """Update Still Sands settings."""
    try:
        # Validate time slots
        for i, slot in enumerate(request.time_slots):
            # Validate time format (HH:MM)
            try:
                start_time = datetime.strptime(slot.start_time, "%H:%M").time()
                end_time = datetime.strptime(slot.end_time, "%H:%M").time()
            except ValueError:
                raise HTTPException(
                    status_code=400,
                    detail=f"Invalid time format in slot {i+1}. Use HH:MM format."
                )

            # Validate days setting
            if slot.days not in ["daily", "weekdays", "weekends", "custom"]:
                raise HTTPException(
                    status_code=400,
                    detail=f"Invalid days setting in slot {i+1}. Must be 'daily', 'weekdays', 'weekends', or 'custom'."
                )

            # Validate custom days if applicable
            if slot.days == "custom":
                if not slot.custom_days or len(slot.custom_days) == 0:
                    raise HTTPException(
                        status_code=400,
                        detail=f"Custom days must be specified for slot {i+1} when days is set to 'custom'."
                    )

                valid_days = ["monday", "tuesday", "wednesday", "thursday", "friday", "saturday", "sunday"]
                for day in slot.custom_days:
                    if day not in valid_days:
                        raise HTTPException(
                            status_code=400,
                            detail=f"Invalid day '{day}' in slot {i+1}. Valid days are: {', '.join(valid_days)}"
                        )

        # Update state
        state.scheduled_pause_enabled = request.enabled
        state.scheduled_pause_control_wled = request.control_wled
        state.scheduled_pause_time_slots = [slot.model_dump() for slot in request.time_slots]
        state.save()

        wled_msg = " (with WLED control)" if request.control_wled else ""
        logger.info(f"Still Sands {'enabled' if request.enabled else 'disabled'} with {len(request.time_slots)} time slots{wled_msg}")
        return {"success": True, "message": "Still Sands settings updated"}

    except HTTPException:
        raise
    except Exception as e:
        logger.error(f"Error updating Still Sands settings: {str(e)}")
        raise HTTPException(status_code=500, detail=f"Failed to update Still Sands settings: {str(e)}")

@app.get("/list_serial_ports")
async def list_ports():
    logger.debug("Listing available serial ports")
    return await asyncio.to_thread(connection_manager.list_serial_ports)

@app.post("/connect")
async def connect(request: ConnectRequest):
    if not request.port:
        state.conn = connection_manager.WebSocketConnection('ws://fluidnc.local:81')
        connection_manager.device_init()
        logger.info('Successfully connected to websocket ws://fluidnc.local:81')
        return {"success": True}

    try:
        state.conn = connection_manager.SerialConnection(request.port)
        connection_manager.device_init()
        logger.info(f'Successfully connected to serial port {request.port}')
        return {"success": True}
    except Exception as e:
        logger.error(f'Failed to connect to serial port {request.port}: {str(e)}')
        raise HTTPException(status_code=500, detail=str(e))

@app.post("/disconnect")
async def disconnect():
    try:
        state.conn.close()
        logger.info('Successfully disconnected from serial port')
        return {"success": True}
    except Exception as e:
        logger.error(f'Failed to disconnect serial: {str(e)}')
        raise HTTPException(status_code=500, detail=str(e))

@app.post("/restart_connection")
async def restart(request: ConnectRequest):
    if not request.port:
        logger.warning("Restart serial request received without port")
        raise HTTPException(status_code=400, detail="No port provided")

    try:
        logger.info(f"Restarting connection on port {request.port}")
        connection_manager.restart_connection()
        return {"success": True}
    except Exception as e:
        logger.error(f"Failed to restart serial on port {request.port}: {str(e)}")
        raise HTTPException(status_code=500, detail=str(e))

@app.get("/list_theta_rho_files")
async def list_theta_rho_files():
    logger.debug("Listing theta-rho files")
    # Run the blocking file system operation in a thread pool
    files = await asyncio.to_thread(pattern_manager.list_theta_rho_files)
    return sorted(files)

@app.get("/list_theta_rho_files_with_metadata")
async def list_theta_rho_files_with_metadata():
    """Get list of theta-rho files with metadata for sorting and filtering.
    
    Optimized to process files asynchronously and support request cancellation.
    """
    from modules.core.cache_manager import get_pattern_metadata
    import asyncio
    from concurrent.futures import ThreadPoolExecutor
    
    # Run the blocking file listing in a thread
    files = await asyncio.to_thread(pattern_manager.list_theta_rho_files)
    files_with_metadata = []

    # Use ThreadPoolExecutor for I/O-bound operations
    executor = ThreadPoolExecutor(max_workers=4)
    
    def process_file(file_path):
        """Process a single file and return its metadata."""
        try:
            full_path = os.path.join(pattern_manager.THETA_RHO_DIR, file_path)
            
            # Get file stats
            file_stat = os.stat(full_path)
            
            # Get cached metadata (this should be fast if cached)
            metadata = get_pattern_metadata(file_path)
            
            # Extract full folder path from file path
            path_parts = file_path.split('/')
            if len(path_parts) > 1:
                # Get everything except the filename (join all folder parts)
                category = '/'.join(path_parts[:-1])
            else:
                category = 'root'
            
            # Get file name without extension
            file_name = os.path.splitext(os.path.basename(file_path))[0]
            
            # Use modification time (mtime) for "date modified"
            date_modified = file_stat.st_mtime
            
            return {
                'path': file_path,
                'name': file_name,
                'category': category,
                'date_modified': date_modified,
                'coordinates_count': metadata.get('total_coordinates', 0) if metadata else 0
            }
            
        except Exception as e:
            logger.warning(f"Error getting metadata for {file_path}: {str(e)}")
            # Include file with minimal info if metadata fails
            path_parts = file_path.split('/')
            if len(path_parts) > 1:
                category = '/'.join(path_parts[:-1])
            else:
                category = 'root'
            return {
                'path': file_path,
                'name': os.path.splitext(os.path.basename(file_path))[0],
                'category': category,
                'date_modified': 0,
                'coordinates_count': 0
            }
    
    # Load the entire metadata cache at once (async)
    # This is much faster than 1000+ individual metadata lookups
    try:
        import json
        metadata_cache_path = "metadata_cache.json"
        # Use async file reading to avoid blocking the event loop
        cache_data = await asyncio.to_thread(lambda: json.load(open(metadata_cache_path, 'r')))
        cache_dict = cache_data.get('data', {})
        logger.debug(f"Loaded metadata cache with {len(cache_dict)} entries")

        # Process all files using cached data only
        for file_path in files:
            try:
                # Extract category from path
                path_parts = file_path.split('/')
                category = '/'.join(path_parts[:-1]) if len(path_parts) > 1 else 'root'

                # Get file name without extension
                file_name = os.path.splitext(os.path.basename(file_path))[0]

                # Get metadata from cache
                cached_entry = cache_dict.get(file_path, {})
                if isinstance(cached_entry, dict) and 'metadata' in cached_entry:
                    metadata = cached_entry['metadata']
                    coords_count = metadata.get('total_coordinates', 0)
                    date_modified = cached_entry.get('mtime', 0)
                else:
                    coords_count = 0
                    date_modified = 0

                files_with_metadata.append({
                    'path': file_path,
                    'name': file_name,
                    'category': category,
                    'date_modified': date_modified,
                    'coordinates_count': coords_count
                })

            except Exception as e:
                logger.warning(f"Error processing {file_path}: {e}")
                # Include file with minimal info if processing fails
                path_parts = file_path.split('/')
                category = '/'.join(path_parts[:-1]) if len(path_parts) > 1 else 'root'
                files_with_metadata.append({
                    'path': file_path,
                    'name': os.path.splitext(os.path.basename(file_path))[0],
                    'category': category,
                    'date_modified': 0,
                    'coordinates_count': 0
                })

    except Exception as e:
        logger.error(f"Failed to load metadata cache, falling back to slow method: {e}")
        # Fallback to original method if cache loading fails
        # Create tasks only when needed
        loop = asyncio.get_event_loop()
        tasks = [loop.run_in_executor(executor, process_file, file_path) for file_path in files]

        for task in asyncio.as_completed(tasks):
            try:
                result = await task
                files_with_metadata.append(result)
            except Exception as task_error:
                logger.error(f"Error processing file: {str(task_error)}")

    # Clean up executor
    executor.shutdown(wait=False)

    return files_with_metadata

@app.post("/upload_theta_rho")
async def upload_theta_rho(file: UploadFile = File(...)):
    """Upload a theta-rho file."""
    try:
        # Save the file
        # Ensure custom_patterns directory exists
        custom_patterns_dir = os.path.join(pattern_manager.THETA_RHO_DIR, "custom_patterns")
        os.makedirs(custom_patterns_dir, exist_ok=True)
        
        # Use forward slashes for internal path representation to maintain consistency
        file_path_in_patterns_dir = f"custom_patterns/{file.filename}"
        full_file_path = os.path.join(pattern_manager.THETA_RHO_DIR, file_path_in_patterns_dir)
        
        # Save the uploaded file with proper encoding for Windows compatibility
        file_content = await file.read()
        try:
            # First try to decode as UTF-8 and re-encode to ensure proper encoding
            text_content = file_content.decode('utf-8')
            with open(full_file_path, "w", encoding='utf-8') as f:
                f.write(text_content)
        except UnicodeDecodeError:
            # If UTF-8 decoding fails, save as binary (fallback)
            with open(full_file_path, "wb") as f:
                f.write(file_content)
        
        logger.info(f"File {file.filename} saved successfully")
        
        # Generate image preview for the new file with retry logic
        max_retries = 3
        for attempt in range(max_retries):
            try:
                logger.info(f"Generating preview for {file_path_in_patterns_dir} (attempt {attempt + 1}/{max_retries})")
                success = await generate_image_preview(file_path_in_patterns_dir)
                if success:
                    logger.info(f"Preview generated successfully for {file_path_in_patterns_dir}")
                    break
                else:
                    logger.warning(f"Preview generation failed for {file_path_in_patterns_dir} (attempt {attempt + 1})")
                    if attempt < max_retries - 1:
                        await asyncio.sleep(0.5)  # Small delay before retry
            except Exception as e:
                logger.error(f"Error generating preview for {file_path_in_patterns_dir} (attempt {attempt + 1}): {str(e)}")
                if attempt < max_retries - 1:
                    await asyncio.sleep(0.5)  # Small delay before retry
        
        return {"success": True, "message": f"File {file.filename} uploaded successfully"}
    except Exception as e:
        logger.error(f"Error uploading file: {str(e)}")
        raise HTTPException(status_code=500, detail=str(e))

@app.post("/get_theta_rho_coordinates")
async def get_theta_rho_coordinates(request: GetCoordinatesRequest):
    """Get theta-rho coordinates for animated preview."""
    try:
        # Normalize file path for cross-platform compatibility and remove prefixes
        file_name = normalize_file_path(request.file_name)
        file_path = os.path.join(THETA_RHO_DIR, file_name)
        
        # Check file existence asynchronously
        exists = await asyncio.to_thread(os.path.exists, file_path)
        if not exists:
            raise HTTPException(status_code=404, detail=f"File {file_name} not found")

        # Parse the theta-rho file in a separate process for CPU-intensive work
        # This prevents blocking the motion control thread
        loop = asyncio.get_event_loop()
        coordinates = await loop.run_in_executor(process_pool, parse_theta_rho_file, file_path)
        
        if not coordinates:
            raise HTTPException(status_code=400, detail="No valid coordinates found in file")
        
        return {
            "success": True,
            "coordinates": coordinates,
            "total_points": len(coordinates)
        }
        
    except Exception as e:
        logger.error(f"Error getting coordinates for {request.file_name}: {str(e)}")
        raise HTTPException(status_code=500, detail=str(e))

@app.post("/run_theta_rho")
async def run_theta_rho(request: ThetaRhoRequest, background_tasks: BackgroundTasks):
    if not request.file_name:
        logger.warning('Run theta-rho request received without file name')
        raise HTTPException(status_code=400, detail="No file name provided")
    
    file_path = None
    if 'clear' in request.file_name:
        logger.info(f'Clear pattern file: {request.file_name.split(".")[0]}')
        file_path = pattern_manager.get_clear_pattern_file(request.file_name.split('.')[0])
        logger.info(f'Clear pattern file: {file_path}')
    if not file_path:
        # Normalize file path for cross-platform compatibility
        normalized_file_name = normalize_file_path(request.file_name)
        file_path = os.path.join(pattern_manager.THETA_RHO_DIR, normalized_file_name)
    if not os.path.exists(file_path):
        logger.error(f'Theta-rho file not found: {file_path}')
        raise HTTPException(status_code=404, detail="File not found")

    try:
        if not (state.conn.is_connected() if state.conn else False):
            logger.warning("Attempted to run a pattern without a connection")
            raise HTTPException(status_code=400, detail="Connection not established")
        
        if pattern_manager.pattern_lock.locked():
            logger.warning("Attempted to run a pattern while another is already running")
            raise HTTPException(status_code=409, detail="Another pattern is already running")
            
        files_to_run = [file_path]
        logger.info(f'Running theta-rho file: {request.file_name} with pre_execution={request.pre_execution}')
        
        # Only include clear_pattern if it's not "none"
        kwargs = {}
        if request.pre_execution != "none":
            kwargs['clear_pattern'] = request.pre_execution
        
        # Pass arguments properly
        background_tasks.add_task(
            pattern_manager.run_theta_rho_files,
            files_to_run,  # First positional argument
            **kwargs  # Spread keyword arguments
        )
        return {"success": True}
    except HTTPException as http_exc:
        logger.error(f'Failed to run theta-rho file {request.file_name}: {http_exc.detail}')
        raise http_exc
    except Exception as e:
        logger.error(f'Failed to run theta-rho file {request.file_name}: {str(e)}')
        raise HTTPException(status_code=500, detail=str(e))

@app.post("/stop_execution")
async def stop_execution():
    if not (state.conn.is_connected() if state.conn else False):
        logger.warning("Attempted to stop without a connection")
        raise HTTPException(status_code=400, detail="Connection not established")
    await pattern_manager.stop_actions()
    return {"success": True}

@app.post("/send_home")
async def send_home():
    try:
        if not (state.conn.is_connected() if state.conn else False):
            logger.warning("Attempted to move to home without a connection")
            raise HTTPException(status_code=400, detail="Connection not established")
        
        # Run homing with 15 second timeout
        success = await asyncio.to_thread(connection_manager.home)
        if not success:
            logger.error("Homing failed or timed out")
            raise HTTPException(status_code=500, detail="Homing failed or timed out after 15 seconds")
        
        return {"success": True}
    except HTTPException:
        raise
    except Exception as e:
        logger.error(f"Failed to send home command: {str(e)}")
        raise HTTPException(status_code=500, detail=str(e))

@app.post("/run_theta_rho_file/{file_name}")
async def run_specific_theta_rho_file(file_name: str):
    file_path = os.path.join(pattern_manager.THETA_RHO_DIR, file_name)
    if not os.path.exists(file_path):
        raise HTTPException(status_code=404, detail="File not found")
        
    if not (state.conn.is_connected() if state.conn else False):
        logger.warning("Attempted to run a pattern without a connection")
        raise HTTPException(status_code=400, detail="Connection not established")

    pattern_manager.run_theta_rho_file(file_path)
    return {"success": True}

class DeleteFileRequest(BaseModel):
    file_name: str

@app.post("/delete_theta_rho_file")
async def delete_theta_rho_file(request: DeleteFileRequest):
    if not request.file_name:
        logger.warning("Delete theta-rho file request received without filename")
        raise HTTPException(status_code=400, detail="No file name provided")

    # Normalize file path for cross-platform compatibility
    normalized_file_name = normalize_file_path(request.file_name)
    file_path = os.path.join(pattern_manager.THETA_RHO_DIR, normalized_file_name)

    # Check file existence asynchronously
    exists = await asyncio.to_thread(os.path.exists, file_path)
    if not exists:
        logger.error(f"Attempted to delete non-existent file: {file_path}")
        raise HTTPException(status_code=404, detail="File not found")

    try:
        # Delete the pattern file asynchronously
        await asyncio.to_thread(os.remove, file_path)
        logger.info(f"Successfully deleted theta-rho file: {request.file_name}")
        
        # Clean up cached preview image and metadata asynchronously
        from modules.core.cache_manager import delete_pattern_cache
        cache_cleanup_success = await asyncio.to_thread(delete_pattern_cache, normalized_file_name)
        if cache_cleanup_success:
            logger.info(f"Successfully cleaned up cache for {request.file_name}")
        else:
            logger.warning(f"Cache cleanup failed for {request.file_name}, but pattern was deleted")
        
        return {"success": True, "cache_cleanup": cache_cleanup_success}
    except Exception as e:
        logger.error(f"Failed to delete theta-rho file {request.file_name}: {str(e)}")
        raise HTTPException(status_code=500, detail=str(e))

@app.post("/move_to_center")
async def move_to_center():
    try:
        if not (state.conn.is_connected() if state.conn else False):
            logger.warning("Attempted to move to center without a connection")
            raise HTTPException(status_code=400, detail="Connection not established")

        logger.info("Moving device to center position")
        await pattern_manager.reset_theta()
        await pattern_manager.move_polar(0, 0)
        return {"success": True}
    except Exception as e:
        logger.error(f"Failed to move to center: {str(e)}")
        raise HTTPException(status_code=500, detail=str(e))

@app.post("/move_to_perimeter")
async def move_to_perimeter():
    try:
        if not (state.conn.is_connected() if state.conn else False):
            logger.warning("Attempted to move to perimeter without a connection")
            raise HTTPException(status_code=400, detail="Connection not established")
        await pattern_manager.reset_theta()
        await pattern_manager.move_polar(0, 1)
        return {"success": True}
    except Exception as e:
        logger.error(f"Failed to move to perimeter: {str(e)}")
        raise HTTPException(status_code=500, detail=str(e))

@app.post("/preview_thr")
async def preview_thr(request: DeleteFileRequest):
    if not request.file_name:
        logger.warning("Preview theta-rho request received without filename")
        raise HTTPException(status_code=400, detail="No file name provided")

    # Normalize file path for cross-platform compatibility
    normalized_file_name = normalize_file_path(request.file_name)
    # Construct the full path to the pattern file to check existence
    pattern_file_path = os.path.join(pattern_manager.THETA_RHO_DIR, normalized_file_name)

    # Check file existence asynchronously
    exists = await asyncio.to_thread(os.path.exists, pattern_file_path)
    if not exists:
        logger.error(f"Attempted to preview non-existent pattern file: {pattern_file_path}")
        raise HTTPException(status_code=404, detail="Pattern file not found")

    try:
        cache_path = get_cache_path(normalized_file_name)

        # Check cache existence asynchronously
        cache_exists = await asyncio.to_thread(os.path.exists, cache_path)
        if not cache_exists:
            logger.info(f"Cache miss for {request.file_name}. Generating preview...")
            # Attempt to generate the preview if it's missing
            success = await generate_image_preview(normalized_file_name)
            cache_exists_after = await asyncio.to_thread(os.path.exists, cache_path)
            if not success or not cache_exists_after:
                logger.error(f"Failed to generate or find preview for {request.file_name} after attempting generation.")
                raise HTTPException(status_code=500, detail="Failed to generate preview image.")

        # Try to get coordinates from metadata cache first
        metadata = get_pattern_metadata(normalized_file_name)
        if metadata:
            first_coord_obj = metadata.get('first_coordinate')
            last_coord_obj = metadata.get('last_coordinate')
        else:
            # Fallback to parsing file if metadata not cached (shouldn't happen after initial cache)
            logger.debug(f"Metadata cache miss for {request.file_name}, parsing file")
            coordinates = await asyncio.to_thread(parse_theta_rho_file, pattern_file_path)
            first_coord = coordinates[0] if coordinates else None
            last_coord = coordinates[-1] if coordinates else None
            
            # Format coordinates as objects with x and y properties
            first_coord_obj = {"x": first_coord[0], "y": first_coord[1]} if first_coord else None
            last_coord_obj = {"x": last_coord[0], "y": last_coord[1]} if last_coord else None

        # Return JSON with preview URL and coordinates
        # URL encode the file_name for the preview URL
        # Handle both forward slashes and backslashes for cross-platform compatibility
        encoded_filename = normalized_file_name.replace('\\', '--').replace('/', '--')
        return {
            "preview_url": f"/preview/{encoded_filename}",
            "first_coordinate": first_coord_obj,
            "last_coordinate": last_coord_obj
        }

    except HTTPException:
        raise
    except Exception as e:
        logger.error(f"Failed to generate or serve preview for {request.file_name}: {str(e)}")
        raise HTTPException(status_code=500, detail=f"Failed to serve preview image: {str(e)}")

@app.get("/preview/{encoded_filename}")
async def serve_preview(encoded_filename: str):
    """Serve a preview image for a pattern file."""
    # Decode the filename by replacing -- with the original path separators
    # First try forward slash (most common case), then backslash if needed
    file_name = encoded_filename.replace('--', '/')
    
    # Apply normalization to handle any remaining path prefixes
    file_name = normalize_file_path(file_name)
    
    # Check if the decoded path exists, if not try backslash decoding
    cache_path = get_cache_path(file_name)
    if not os.path.exists(cache_path):
        # Try with backslash for Windows paths
        file_name_backslash = encoded_filename.replace('--', '\\')
        file_name_backslash = normalize_file_path(file_name_backslash)
        cache_path_backslash = get_cache_path(file_name_backslash)
        if os.path.exists(cache_path_backslash):
            file_name = file_name_backslash
            cache_path = cache_path_backslash
    # cache_path is already determined above in the decoding logic
    if not os.path.exists(cache_path):
        logger.error(f"Preview image not found for {file_name}")
        raise HTTPException(status_code=404, detail="Preview image not found")
    
    # Add caching headers
    headers = {
        "Cache-Control": "public, max-age=31536000",  # Cache for 1 year
        "Content-Type": "image/webp",
        "Accept-Ranges": "bytes"
    }
    
    return FileResponse(
        cache_path,
        media_type="image/webp",
        headers=headers
    )

@app.post("/send_coordinate")
async def send_coordinate(request: CoordinateRequest):
    if not (state.conn.is_connected() if state.conn else False):
        logger.warning("Attempted to send coordinate without a connection")
        raise HTTPException(status_code=400, detail="Connection not established")

    try:
        logger.debug(f"Sending coordinate: theta={request.theta}, rho={request.rho}")
        await pattern_manager.move_polar(request.theta, request.rho)
        return {"success": True}
    except Exception as e:
        logger.error(f"Failed to send coordinate: {str(e)}")
        raise HTTPException(status_code=500, detail=str(e))

@app.get("/download/{filename}")
async def download_file(filename: str):
    return FileResponse(
        os.path.join(pattern_manager.THETA_RHO_DIR, filename),
        filename=filename
    )

@app.get("/serial_status")
async def serial_status():
    connected = state.conn.is_connected() if state.conn else False
    port = state.port
    logger.debug(f"Serial status check - connected: {connected}, port: {port}")
    return {
        "connected": connected,
        "port": port
    }

@app.post("/pause_execution")
async def pause_execution():
    if pattern_manager.pause_execution():
        return {"success": True, "message": "Execution paused"}
    raise HTTPException(status_code=500, detail="Failed to pause execution")

@app.post("/resume_execution")
async def resume_execution():
    if pattern_manager.resume_execution():
        return {"success": True, "message": "Execution resumed"}
    raise HTTPException(status_code=500, detail="Failed to resume execution")

# Playlist endpoints
@app.get("/list_all_playlists")
async def list_all_playlists():
    playlist_names = playlist_manager.list_all_playlists()
    return playlist_names

@app.get("/get_playlist")
async def get_playlist(name: str):
    if not name:
        raise HTTPException(status_code=400, detail="Missing playlist name parameter")

    playlist = playlist_manager.get_playlist(name)
    if not playlist:
        raise HTTPException(status_code=404, detail=f"Playlist '{name}' not found")

    return playlist

@app.post("/create_playlist")
async def create_playlist(request: PlaylistRequest):
    success = playlist_manager.create_playlist(request.playlist_name, request.files)
    return {
        "success": success,
        "message": f"Playlist '{request.playlist_name}' created/updated"
    }

@app.post("/modify_playlist")
async def modify_playlist(request: PlaylistRequest):
    success = playlist_manager.modify_playlist(request.playlist_name, request.files)
    return {
        "success": success,
        "message": f"Playlist '{request.playlist_name}' updated"
    }

@app.delete("/delete_playlist")
async def delete_playlist(request: DeletePlaylistRequest):
    success = playlist_manager.delete_playlist(request.playlist_name)
    if not success:
        raise HTTPException(
            status_code=404,
            detail=f"Playlist '{request.playlist_name}' not found"
        )

    return {
        "success": True,
        "message": f"Playlist '{request.playlist_name}' deleted"
    }

class AddToPlaylistRequest(BaseModel):
    playlist_name: str
    pattern: str

@app.post("/add_to_playlist")
async def add_to_playlist(request: AddToPlaylistRequest):
    success = playlist_manager.add_to_playlist(request.playlist_name, request.pattern)
    if not success:
        raise HTTPException(status_code=404, detail="Playlist not found")
    return {"success": True}

@app.post("/run_playlist")
async def run_playlist_endpoint(request: PlaylistRequest):
    """Run a playlist with specified parameters."""
    try:
        if not (state.conn.is_connected() if state.conn else False):
            logger.warning("Attempted to run a playlist without a connection")
            raise HTTPException(status_code=400, detail="Connection not established")
        
        if not os.path.exists(playlist_manager.PLAYLISTS_FILE):
            raise HTTPException(status_code=404, detail=f"Playlist '{request.playlist_name}' not found")

        # Start the playlist execution
        success, message = await playlist_manager.run_playlist(
            request.playlist_name,
            pause_time=request.pause_time,
            clear_pattern=request.clear_pattern,
            run_mode=request.run_mode,
            shuffle=request.shuffle
        )
        if not success:
            raise HTTPException(status_code=409, detail=message)

        return {"message": f"Started playlist: {request.playlist_name}"}
    except Exception as e:
        logger.error(f"Error running playlist: {e}")
        raise HTTPException(status_code=500, detail=str(e))

@app.post("/set_speed")
async def set_speed(request: SpeedRequest):
    try:
        if not (state.conn.is_connected() if state.conn else False):
            logger.warning("Attempted to change speed without a connection")
            raise HTTPException(status_code=400, detail="Connection not established")
        
        if request.speed <= 0:
            logger.warning(f"Invalid speed value received: {request.speed}")
            raise HTTPException(status_code=400, detail="Invalid speed value")
        
        state.speed = request.speed
        return {"success": True, "speed": request.speed}
    except Exception as e:
        logger.error(f"Failed to set speed: {str(e)}")
        raise HTTPException(status_code=500, detail=str(e))

@app.get("/check_software_update")
async def check_updates():
    update_info = update_manager.check_git_updates()
    return update_info

@app.post("/update_software")
async def update_software():
    logger.info("Starting software update process")
    success, error_message, error_log = update_manager.update_software()
    
    if success:
        logger.info("Software update completed successfully")
        return {"success": True}
    else:
        logger.error(f"Software update failed: {error_message}\nDetails: {error_log}")
        raise HTTPException(
            status_code=500,
            detail={
                "error": error_message,
                "details": error_log
            }
        )

@app.post("/set_wled_ip")
async def set_wled_ip(request: WLEDRequest):
    state.wled_ip = request.wled_ip
    state.led_controller = LEDController(request.wled_ip)
    effect_idle(state.led_controller)
    state.save()
    logger.info(f"WLED IP updated: {request.wled_ip}")
    return {"success": True, "wled_ip": state.wled_ip}

@app.get("/get_wled_ip")
async def get_wled_ip():
    if not state.wled_ip:
        raise HTTPException(status_code=404, detail="No WLED IP set")
    return {"success": True, "wled_ip": state.wled_ip}

@app.post("/skip_pattern")
async def skip_pattern():
    if not state.current_playlist:
        raise HTTPException(status_code=400, detail="No playlist is currently running")
    state.skip_requested = True
    return {"success": True}

@app.get("/api/custom_clear_patterns")
async def get_custom_clear_patterns():
    """Get the currently configured custom clear patterns."""
    return {
        "success": True,
        "custom_clear_from_in": state.custom_clear_from_in,
        "custom_clear_from_out": state.custom_clear_from_out
    }

@app.post("/api/custom_clear_patterns")
async def set_custom_clear_patterns(request: dict):
    """Set custom clear patterns for clear_from_in and clear_from_out."""
    try:
        # Validate that the patterns exist if they're provided
        if "custom_clear_from_in" in request and request["custom_clear_from_in"]:
            pattern_path = os.path.join(pattern_manager.THETA_RHO_DIR, request["custom_clear_from_in"])
            if not os.path.exists(pattern_path):
                raise HTTPException(status_code=400, detail=f"Pattern file not found: {request['custom_clear_from_in']}")
            state.custom_clear_from_in = request["custom_clear_from_in"]
        elif "custom_clear_from_in" in request:
            state.custom_clear_from_in = None
            
        if "custom_clear_from_out" in request and request["custom_clear_from_out"]:
            pattern_path = os.path.join(pattern_manager.THETA_RHO_DIR, request["custom_clear_from_out"])
            if not os.path.exists(pattern_path):
                raise HTTPException(status_code=400, detail=f"Pattern file not found: {request['custom_clear_from_out']}")
            state.custom_clear_from_out = request["custom_clear_from_out"]
        elif "custom_clear_from_out" in request:
            state.custom_clear_from_out = None
        
        state.save()
        logger.info(f"Custom clear patterns updated - in: {state.custom_clear_from_in}, out: {state.custom_clear_from_out}")
        return {
            "success": True,
            "custom_clear_from_in": state.custom_clear_from_in,
            "custom_clear_from_out": state.custom_clear_from_out
        }
    except Exception as e:
        logger.error(f"Failed to set custom clear patterns: {str(e)}")
        raise HTTPException(status_code=500, detail=str(e))

@app.get("/api/clear_pattern_speed")
async def get_clear_pattern_speed():
    """Get the current clearing pattern speed setting."""
    return {
        "success": True,
        "clear_pattern_speed": state.clear_pattern_speed,
        "effective_speed": state.clear_pattern_speed if state.clear_pattern_speed is not None else state.speed
    }

@app.post("/api/clear_pattern_speed")
async def set_clear_pattern_speed(request: dict):
    """Set the clearing pattern speed."""
    try:
        # If speed is None or "none", use default behavior (state.speed)
        speed_value = request.get("clear_pattern_speed")
        if speed_value is None or speed_value == "none" or speed_value == "":
            speed = None
        else:
            speed = int(speed_value)
        
        # Validate speed range (same as regular speed limits) only if speed is not None
        if speed is not None and not (50 <= speed <= 2000):
            raise HTTPException(status_code=400, detail="Speed must be between 50 and 2000")
        
        state.clear_pattern_speed = speed
        state.save()
        
        logger.info(f"Clear pattern speed set to {speed if speed is not None else 'default (state.speed)'}")
        return {
            "success": True,
            "clear_pattern_speed": state.clear_pattern_speed,
            "effective_speed": state.clear_pattern_speed if state.clear_pattern_speed is not None else state.speed
        }
    except ValueError:
        raise HTTPException(status_code=400, detail="Invalid speed value")
    except Exception as e:
        logger.error(f"Failed to set clear pattern speed: {str(e)}")
        raise HTTPException(status_code=500, detail=str(e))

@app.get("/api/app-name")
async def get_app_name():
    """Get current application name."""
    return {"app_name": state.app_name}

@app.post("/api/app-name")
async def set_app_name(request: dict):
    """Update application name."""
    app_name = request.get("app_name", "").strip()
    if not app_name:
        app_name = "Dune Weaver"  # Reset to default if empty
    
    state.app_name = app_name
    state.save()
    
    logger.info(f"Application name updated to: {app_name}")
    return {"success": True, "app_name": app_name}

@app.post("/preview_thr_batch")
async def preview_thr_batch(request: dict):
    start = time.time()
    if not request.get("file_names"):
        logger.warning("Batch preview request received without filenames")
        raise HTTPException(status_code=400, detail="No file names provided")

    file_names = request["file_names"]
    if not isinstance(file_names, list):
        raise HTTPException(status_code=400, detail="file_names must be a list")

    headers = {
        "Cache-Control": "public, max-age=3600",  # Cache for 1 hour
        "Content-Type": "application/json"
    }

    async def process_single_file(file_name):
        """Process a single file and return its preview data."""
        t1 = time.time()
        try:
            # Normalize file path for cross-platform compatibility
            normalized_file_name = normalize_file_path(file_name)
            pattern_file_path = os.path.join(pattern_manager.THETA_RHO_DIR, normalized_file_name)

            # Check file existence asynchronously
            exists = await asyncio.to_thread(os.path.exists, pattern_file_path)
            if not exists:
                logger.warning(f"Pattern file not found: {pattern_file_path}")
                return file_name, {"error": "Pattern file not found"}

            cache_path = get_cache_path(normalized_file_name)

            # Check cache existence asynchronously
            cache_exists = await asyncio.to_thread(os.path.exists, cache_path)
            if not cache_exists:
                logger.info(f"Cache miss for {file_name}. Generating preview...")
                success = await generate_image_preview(normalized_file_name)
                cache_exists_after = await asyncio.to_thread(os.path.exists, cache_path)
                if not success or not cache_exists_after:
                    logger.error(f"Failed to generate or find preview for {file_name}")
                    return file_name, {"error": "Failed to generate preview"}

            metadata = get_pattern_metadata(normalized_file_name)
            if metadata:
                first_coord_obj = metadata.get('first_coordinate')
                last_coord_obj = metadata.get('last_coordinate')
            else:
                logger.debug(f"Metadata cache miss for {file_name}, parsing file")
                # Use process pool for CPU-intensive parsing
                loop = asyncio.get_event_loop()
                coordinates = await loop.run_in_executor(process_pool, parse_theta_rho_file, pattern_file_path)
                first_coord = coordinates[0] if coordinates else None
                last_coord = coordinates[-1] if coordinates else None
                first_coord_obj = {"x": first_coord[0], "y": first_coord[1]} if first_coord else None
                last_coord_obj = {"x": last_coord[0], "y": last_coord[1]} if last_coord else None

            # Read image file asynchronously
            image_data = await asyncio.to_thread(lambda: open(cache_path, 'rb').read())
            image_b64 = base64.b64encode(image_data).decode('utf-8')
            result = {
                "image_data": f"data:image/webp;base64,{image_b64}",
                "first_coordinate": first_coord_obj,
                "last_coordinate": last_coord_obj
            }
            logger.debug(f"Processed {file_name} in {time.time() - t1:.2f}s")
            return file_name, result
        except Exception as e:
            logger.error(f"Error processing {file_name}: {str(e)}")
            return file_name, {"error": str(e)}

    # Process all files concurrently
    tasks = [process_single_file(file_name) for file_name in file_names]
    file_results = await asyncio.gather(*tasks)

    # Convert results to dictionary
    results = dict(file_results)

    logger.info(f"Total batch processing time: {time.time() - start:.2f}s for {len(file_names)} files")
    return JSONResponse(content=results, headers=headers)

@app.get("/playlists")
async def playlists(request: Request):
    logger.debug("Rendering playlists page")
    return templates.TemplateResponse("playlists.html", {"request": request, "app_name": state.app_name})

@app.get("/image2sand")
async def image2sand(request: Request):
    return templates.TemplateResponse("image2sand.html", {"request": request, "app_name": state.app_name})

@app.get("/wled")
async def wled(request: Request):
    return templates.TemplateResponse("wled.html", {"request": request, "app_name": state.app_name})

@app.get("/table_control")
async def table_control(request: Request):
    return templates.TemplateResponse("table_control.html", {"request": request, "app_name": state.app_name})

@app.get("/cache-progress")
async def get_cache_progress_endpoint():
    """Get the current cache generation progress."""
    from modules.core.cache_manager import get_cache_progress
    return get_cache_progress()

@app.post("/rebuild_cache")
async def rebuild_cache_endpoint():
    """Trigger a rebuild of the pattern cache."""
    try:
        from modules.core.cache_manager import rebuild_cache
        await rebuild_cache()
        return {"success": True, "message": "Cache rebuild completed successfully"}
    except Exception as e:
        logger.error(f"Failed to rebuild cache: {str(e)}")
        raise HTTPException(status_code=500, detail=str(e))

def signal_handler(signum, frame):
    """Handle shutdown signals gracefully but forcefully."""
    logger.info("Received shutdown signal, cleaning up...")
    try:
        if state.led_controller:
            state.led_controller.set_power(0)
        # Run cleanup operations - need to handle async in sync context
        try:
            # Try to run in existing loop if available
            import asyncio
            loop = asyncio.get_running_loop()
            # If we're in an event loop, schedule the coroutine
            import concurrent.futures
            with concurrent.futures.ThreadPoolExecutor() as executor:
                future = executor.submit(asyncio.run, pattern_manager.stop_actions())
                future.result(timeout=5.0)  # Wait up to 5 seconds
        except RuntimeError:
            # No running loop, create a new one
            import asyncio
            asyncio.run(pattern_manager.stop_actions())
        except Exception as cleanup_err:
            logger.error(f"Error in async cleanup: {cleanup_err}")

        state.save()
        logger.info("Cleanup completed")
    except Exception as e:
        logger.error(f"Error during cleanup: {str(e)}")
    finally:
        logger.info("Exiting application...")
        os._exit(0)  # Force exit regardless of other threads

@app.get("/api/version")
async def get_version_info():
    """Get current and latest version information"""
    try:
        version_info = await version_manager.get_version_info()
        return JSONResponse(content=version_info)
    except Exception as e:
        logger.error(f"Error getting version info: {e}")
        return JSONResponse(
            content={
                "current": version_manager.get_current_version(),
                "latest": version_manager.get_current_version(),
                "update_available": False,
                "error": "Unable to check for updates"
            },
            status_code=200
        )

@app.post("/api/update")
async def trigger_update():
    """Trigger software update (placeholder for future implementation)"""
    try:
        # For now, just return the GitHub release URL
        version_info = await version_manager.get_version_info()
        if version_info.get("latest_release"):
            return JSONResponse(content={
                "success": False,
                "message": "Automatic updates not implemented yet",
                "manual_update_url": version_info["latest_release"].get("html_url"),
                "instructions": "Please visit the GitHub release page to download and install the update manually"
            })
        else:
            return JSONResponse(content={
                "success": False,
                "message": "No updates available"
            })
    except Exception as e:
        logger.error(f"Error triggering update: {e}")
        return JSONResponse(
            content={"success": False, "message": "Failed to check for updates"},
            status_code=500
        )

def entrypoint():
    import uvicorn
    logger.info("Starting FastAPI server on port 8080...")
    uvicorn.run(app, host="0.0.0.0", port=8080, workers=1)  # Set workers to 1 to avoid multiple signal handlers

if __name__ == "__main__":
    entrypoint()<|MERGE_RESOLUTION|>--- conflicted
+++ resolved
@@ -1,1405 +1,1392 @@
-from fastapi import FastAPI, UploadFile, File, HTTPException, BackgroundTasks, WebSocket, WebSocketDisconnect, Request
-from fastapi.responses import JSONResponse, FileResponse, Response
-from fastapi.staticfiles import StaticFiles
-from fastapi.templating import Jinja2Templates
-from pydantic import BaseModel
-from typing import List, Optional, Tuple, Dict, Any, Union
-import atexit
-import os
-import logging
-from datetime import datetime, time
-from modules.connection import connection_manager
-from modules.core import pattern_manager
-from modules.core.pattern_manager import parse_theta_rho_file, THETA_RHO_DIR
-from modules.core import playlist_manager
-from modules.update import update_manager
-from modules.core.state import state
-from modules import mqtt
-import signal
-import sys
-import asyncio
-from contextlib import asynccontextmanager
-from modules.led.led_controller import LEDController, effect_idle
-import math
-from modules.core.cache_manager import generate_all_image_previews, get_cache_path, generate_image_preview, get_pattern_metadata
-from modules.core.version_manager import version_manager
-import json
-import base64
-import time
-import argparse
-from concurrent.futures import ProcessPoolExecutor
-import multiprocessing
-
-# Get log level from environment variable, default to INFO
-log_level_str = os.getenv('LOG_LEVEL', 'INFO').upper()
-log_level = getattr(logging, log_level_str, logging.INFO)
-
-# Create a process pool for CPU-intensive tasks
-# Limit to reasonable number of workers for embedded systems
-cpu_count = multiprocessing.cpu_count()
-# Maximum 3 workers (leaving 1 for motion), minimum 1
-process_pool_size = min(3, max(1, cpu_count - 1))
-process_pool = None  # Will be initialized in lifespan
-
-logging.basicConfig(
-    level=log_level,
-    format='%(asctime)s - %(name)s:%(lineno)d - %(levelname)s - %(message)s',
-    handlers=[
-        logging.StreamHandler(),
-    ]
-)
-
-logger = logging.getLogger(__name__)
-
-def normalize_file_path(file_path: str) -> str:
-    """Normalize file path separators for consistent cross-platform handling."""
-    if not file_path:
-        return ''
-    
-    # First normalize path separators
-    normalized = file_path.replace('\\', '/')
-    
-    # Remove only the patterns directory prefix from the beginning, not patterns within the path
-    if normalized.startswith('./patterns/'):
-        normalized = normalized[11:]
-    elif normalized.startswith('patterns/'):
-        normalized = normalized[9:]
-    
-    return normalized
-
-@asynccontextmanager
-async def lifespan(app: FastAPI):
-    # Startup
-    logger.info("Starting Dune Weaver application...")
-    # Register signal handlers
-    signal.signal(signal.SIGINT, signal_handler)
-    signal.signal(signal.SIGTERM, signal_handler)
-
-    # Initialize process pool for CPU-intensive tasks
-    global process_pool
-    process_pool = ProcessPoolExecutor(max_workers=process_pool_size)
-    logger.info(f"Initialized process pool with {process_pool_size} workers (detected {cpu_count} cores total)")
-    
-    try:
-        connection_manager.connect_device()
-    except Exception as e:
-        logger.warning(f"Failed to auto-connect to serial port: {str(e)}")
-    
-    # Check if auto_play mode is enabled and auto-play playlist (right after connection attempt)
-    if state.auto_play_enabled and state.auto_play_playlist:
-        logger.info(f"auto_play mode enabled, checking for connection before auto-playing playlist: {state.auto_play_playlist}")
-        try:
-            # Check if we have a valid connection before starting playlist
-            if state.conn and hasattr(state.conn, 'is_connected') and state.conn.is_connected():
-                logger.info(f"Connection available, starting auto-play playlist: {state.auto_play_playlist} with options: run_mode={state.auto_play_run_mode}, pause_time={state.auto_play_pause_time}, clear_pattern={state.auto_play_clear_pattern}, shuffle={state.auto_play_shuffle}")
-                asyncio.create_task(playlist_manager.run_playlist(
-                    state.auto_play_playlist,
-                    pause_time=state.auto_play_pause_time,
-                    clear_pattern=state.auto_play_clear_pattern,
-                    run_mode=state.auto_play_run_mode,
-                    shuffle=state.auto_play_shuffle
-                ))
-            else:
-                logger.warning("No hardware connection available, skipping auto_play mode auto-play")
-        except Exception as e:
-            logger.error(f"Failed to auto-play auto_play playlist: {str(e)}")
-        
-    try:
-        mqtt_handler = mqtt.init_mqtt()
-    except Exception as e:
-        logger.warning(f"Failed to initialize MQTT: {str(e)}")
-    
-<<<<<<< HEAD
-    # Start cache generation in background if needed
-    try:
-        from modules.core.cache_manager import is_cache_generation_needed, generate_cache_background
-        if is_cache_generation_needed():
-            logger.info("Cache generation needed, starting background task...")
-            asyncio.create_task(generate_cache_background())
-        else:
-            logger.info("Cache is up to date, skipping generation")
-    except Exception as e:
-        logger.warning(f"Failed to start cache generation: {str(e)}")
-=======
-    # Schedule cache generation check for later (non-blocking startup)
-    async def delayed_cache_check():
-        """Check and generate cache in background."""
-        try:
-            logger.info("Starting cache check...")
-            
-            from modules.core.cache_manager import is_cache_generation_needed_async, generate_cache_background
-            
-            if await is_cache_generation_needed_async():
-                logger.info("Cache generation needed, starting background task...")
-                asyncio.create_task(generate_cache_background())  # Don't await - run in background
-            else:
-                logger.info("Cache is up to date, skipping generation")
-        except Exception as e:
-            logger.warning(f"Failed during cache generation: {str(e)}")
-    
-    # Start cache check in background immediately
-    asyncio.create_task(delayed_cache_check())
->>>>>>> e4eda2bc
-
-    yield  # This separates startup from shutdown code
-
-    # Shutdown
-    logger.info("Shutting down Dune Weaver application...")
-
-    # Shutdown process pool
-    if process_pool:
-        process_pool.shutdown(wait=True)
-        logger.info("Process pool shutdown complete")
-
-app = FastAPI(lifespan=lifespan)
-templates = Jinja2Templates(directory="templates")
-app.mount("/static", StaticFiles(directory="static"), name="static")
-
-# Pydantic models for request/response validation
-class ConnectRequest(BaseModel):
-    port: Optional[str] = None
-
-class auto_playModeRequest(BaseModel):
-    enabled: bool
-    playlist: Optional[str] = None
-    run_mode: Optional[str] = "loop"
-    pause_time: Optional[float] = 5.0
-    clear_pattern: Optional[str] = "adaptive"
-    shuffle: Optional[bool] = False
-
-class TimeSlot(BaseModel):
-    start_time: str  # HH:MM format
-    end_time: str    # HH:MM format
-    days: str        # "daily", "weekdays", "weekends", or "custom"
-    custom_days: Optional[List[str]] = []  # ["monday", "tuesday", etc.]
-
-class ScheduledPauseRequest(BaseModel):
-    enabled: bool
-    control_wled: Optional[bool] = False
-    time_slots: List[TimeSlot] = []
-
-class CoordinateRequest(BaseModel):
-    theta: float
-    rho: float
-
-class PlaylistRequest(BaseModel):
-    playlist_name: str
-    files: List[str] = []
-    pause_time: float = 0
-    clear_pattern: Optional[str] = None
-    run_mode: str = "single"
-    shuffle: bool = False
-
-class PlaylistRunRequest(BaseModel):
-    playlist_name: str
-    pause_time: Optional[float] = 0
-    clear_pattern: Optional[str] = None
-    run_mode: Optional[str] = "single"
-    shuffle: Optional[bool] = False
-    start_time: Optional[str] = None
-    end_time: Optional[str] = None
-
-class SpeedRequest(BaseModel):
-    speed: float
-
-class WLEDRequest(BaseModel):
-    wled_ip: Optional[str] = None
-
-class DeletePlaylistRequest(BaseModel):
-    playlist_name: str
-
-class ThetaRhoRequest(BaseModel):
-    file_name: str
-    pre_execution: Optional[str] = "none"
-
-class GetCoordinatesRequest(BaseModel):
-    file_name: str
-
-# Store active WebSocket connections
-active_status_connections = set()
-active_cache_progress_connections = set()
-
-@app.websocket("/ws/status")
-async def websocket_status_endpoint(websocket: WebSocket):
-    await websocket.accept()
-    active_status_connections.add(websocket)
-    try:
-        while True:
-            status = pattern_manager.get_status()
-            try:
-                await websocket.send_json({
-                    "type": "status_update",
-                    "data": status
-                })
-            except RuntimeError as e:
-                if "close message has been sent" in str(e):
-                    break
-                raise
-            await asyncio.sleep(1)
-    except WebSocketDisconnect:
-        pass
-    finally:
-        active_status_connections.discard(websocket)
-        try:
-            await websocket.close()
-        except RuntimeError:
-            pass
-
-async def broadcast_status_update(status: dict):
-    """Broadcast status update to all connected clients."""
-    disconnected = set()
-    for websocket in active_status_connections:
-        try:
-            await websocket.send_json({
-                "type": "status_update",
-                "data": status
-            })
-        except WebSocketDisconnect:
-            disconnected.add(websocket)
-        except RuntimeError:
-            disconnected.add(websocket)
-    
-    active_status_connections.difference_update(disconnected)
-
-@app.websocket("/ws/cache-progress")
-async def websocket_cache_progress_endpoint(websocket: WebSocket):
-    from modules.core.cache_manager import get_cache_progress
-
-    await websocket.accept()
-    active_cache_progress_connections.add(websocket)
-    try:
-        while True:
-            progress = get_cache_progress()
-            try:
-                await websocket.send_json({
-                    "type": "cache_progress",
-                    "data": progress
-                })
-            except RuntimeError as e:
-                if "close message has been sent" in str(e):
-                    break
-                raise
-            await asyncio.sleep(1.0)  # Update every 1 second (reduced frequency for better performance)
-    except WebSocketDisconnect:
-        pass
-    finally:
-        active_cache_progress_connections.discard(websocket)
-        try:
-            await websocket.close()
-        except RuntimeError:
-            pass
-
-# FastAPI routes
-@app.get("/")
-async def index(request: Request):
-    return templates.TemplateResponse("index.html", {"request": request, "app_name": state.app_name})
-
-@app.get("/settings")
-async def settings(request: Request):
-    return templates.TemplateResponse("settings.html", {"request": request, "app_name": state.app_name})
-
-@app.get("/api/auto_play-mode")
-async def get_auto_play_mode():
-    """Get current auto_play mode settings."""
-    return {
-        "enabled": state.auto_play_enabled,
-        "playlist": state.auto_play_playlist,
-        "run_mode": state.auto_play_run_mode,
-        "pause_time": state.auto_play_pause_time,
-        "clear_pattern": state.auto_play_clear_pattern,
-        "shuffle": state.auto_play_shuffle
-    }
-
-@app.post("/api/auto_play-mode")
-async def set_auto_play_mode(request: auto_playModeRequest):
-    """Update auto_play mode settings."""
-    state.auto_play_enabled = request.enabled
-    if request.playlist is not None:
-        state.auto_play_playlist = request.playlist
-    if request.run_mode is not None:
-        state.auto_play_run_mode = request.run_mode
-    if request.pause_time is not None:
-        state.auto_play_pause_time = request.pause_time
-    if request.clear_pattern is not None:
-        state.auto_play_clear_pattern = request.clear_pattern
-    if request.shuffle is not None:
-        state.auto_play_shuffle = request.shuffle
-    state.save()
-    
-    logger.info(f"auto_play mode {'enabled' if request.enabled else 'disabled'}, playlist: {request.playlist}")
-    return {"success": True, "message": "auto_play mode settings updated"}
-
-@app.get("/api/scheduled-pause")
-async def get_scheduled_pause():
-    """Get current Still Sands settings."""
-    return {
-        "enabled": state.scheduled_pause_enabled,
-        "control_wled": state.scheduled_pause_control_wled,
-        "time_slots": state.scheduled_pause_time_slots
-    }
-
-@app.post("/api/scheduled-pause")
-async def set_scheduled_pause(request: ScheduledPauseRequest):
-    """Update Still Sands settings."""
-    try:
-        # Validate time slots
-        for i, slot in enumerate(request.time_slots):
-            # Validate time format (HH:MM)
-            try:
-                start_time = datetime.strptime(slot.start_time, "%H:%M").time()
-                end_time = datetime.strptime(slot.end_time, "%H:%M").time()
-            except ValueError:
-                raise HTTPException(
-                    status_code=400,
-                    detail=f"Invalid time format in slot {i+1}. Use HH:MM format."
-                )
-
-            # Validate days setting
-            if slot.days not in ["daily", "weekdays", "weekends", "custom"]:
-                raise HTTPException(
-                    status_code=400,
-                    detail=f"Invalid days setting in slot {i+1}. Must be 'daily', 'weekdays', 'weekends', or 'custom'."
-                )
-
-            # Validate custom days if applicable
-            if slot.days == "custom":
-                if not slot.custom_days or len(slot.custom_days) == 0:
-                    raise HTTPException(
-                        status_code=400,
-                        detail=f"Custom days must be specified for slot {i+1} when days is set to 'custom'."
-                    )
-
-                valid_days = ["monday", "tuesday", "wednesday", "thursday", "friday", "saturday", "sunday"]
-                for day in slot.custom_days:
-                    if day not in valid_days:
-                        raise HTTPException(
-                            status_code=400,
-                            detail=f"Invalid day '{day}' in slot {i+1}. Valid days are: {', '.join(valid_days)}"
-                        )
-
-        # Update state
-        state.scheduled_pause_enabled = request.enabled
-        state.scheduled_pause_control_wled = request.control_wled
-        state.scheduled_pause_time_slots = [slot.model_dump() for slot in request.time_slots]
-        state.save()
-
-        wled_msg = " (with WLED control)" if request.control_wled else ""
-        logger.info(f"Still Sands {'enabled' if request.enabled else 'disabled'} with {len(request.time_slots)} time slots{wled_msg}")
-        return {"success": True, "message": "Still Sands settings updated"}
-
-    except HTTPException:
-        raise
-    except Exception as e:
-        logger.error(f"Error updating Still Sands settings: {str(e)}")
-        raise HTTPException(status_code=500, detail=f"Failed to update Still Sands settings: {str(e)}")
-
-@app.get("/list_serial_ports")
-async def list_ports():
-    logger.debug("Listing available serial ports")
-    return await asyncio.to_thread(connection_manager.list_serial_ports)
-
-@app.post("/connect")
-async def connect(request: ConnectRequest):
-    if not request.port:
-        state.conn = connection_manager.WebSocketConnection('ws://fluidnc.local:81')
-        connection_manager.device_init()
-        logger.info('Successfully connected to websocket ws://fluidnc.local:81')
-        return {"success": True}
-
-    try:
-        state.conn = connection_manager.SerialConnection(request.port)
-        connection_manager.device_init()
-        logger.info(f'Successfully connected to serial port {request.port}')
-        return {"success": True}
-    except Exception as e:
-        logger.error(f'Failed to connect to serial port {request.port}: {str(e)}')
-        raise HTTPException(status_code=500, detail=str(e))
-
-@app.post("/disconnect")
-async def disconnect():
-    try:
-        state.conn.close()
-        logger.info('Successfully disconnected from serial port')
-        return {"success": True}
-    except Exception as e:
-        logger.error(f'Failed to disconnect serial: {str(e)}')
-        raise HTTPException(status_code=500, detail=str(e))
-
-@app.post("/restart_connection")
-async def restart(request: ConnectRequest):
-    if not request.port:
-        logger.warning("Restart serial request received without port")
-        raise HTTPException(status_code=400, detail="No port provided")
-
-    try:
-        logger.info(f"Restarting connection on port {request.port}")
-        connection_manager.restart_connection()
-        return {"success": True}
-    except Exception as e:
-        logger.error(f"Failed to restart serial on port {request.port}: {str(e)}")
-        raise HTTPException(status_code=500, detail=str(e))
-
-@app.get("/list_theta_rho_files")
-async def list_theta_rho_files():
-    logger.debug("Listing theta-rho files")
-    # Run the blocking file system operation in a thread pool
-    files = await asyncio.to_thread(pattern_manager.list_theta_rho_files)
-    return sorted(files)
-
-@app.get("/list_theta_rho_files_with_metadata")
-async def list_theta_rho_files_with_metadata():
-    """Get list of theta-rho files with metadata for sorting and filtering.
-    
-    Optimized to process files asynchronously and support request cancellation.
-    """
-    from modules.core.cache_manager import get_pattern_metadata
-    import asyncio
-    from concurrent.futures import ThreadPoolExecutor
-    
-    # Run the blocking file listing in a thread
-    files = await asyncio.to_thread(pattern_manager.list_theta_rho_files)
-    files_with_metadata = []
-
-    # Use ThreadPoolExecutor for I/O-bound operations
-    executor = ThreadPoolExecutor(max_workers=4)
-    
-    def process_file(file_path):
-        """Process a single file and return its metadata."""
-        try:
-            full_path = os.path.join(pattern_manager.THETA_RHO_DIR, file_path)
-            
-            # Get file stats
-            file_stat = os.stat(full_path)
-            
-            # Get cached metadata (this should be fast if cached)
-            metadata = get_pattern_metadata(file_path)
-            
-            # Extract full folder path from file path
-            path_parts = file_path.split('/')
-            if len(path_parts) > 1:
-                # Get everything except the filename (join all folder parts)
-                category = '/'.join(path_parts[:-1])
-            else:
-                category = 'root'
-            
-            # Get file name without extension
-            file_name = os.path.splitext(os.path.basename(file_path))[0]
-            
-            # Use modification time (mtime) for "date modified"
-            date_modified = file_stat.st_mtime
-            
-            return {
-                'path': file_path,
-                'name': file_name,
-                'category': category,
-                'date_modified': date_modified,
-                'coordinates_count': metadata.get('total_coordinates', 0) if metadata else 0
-            }
-            
-        except Exception as e:
-            logger.warning(f"Error getting metadata for {file_path}: {str(e)}")
-            # Include file with minimal info if metadata fails
-            path_parts = file_path.split('/')
-            if len(path_parts) > 1:
-                category = '/'.join(path_parts[:-1])
-            else:
-                category = 'root'
-            return {
-                'path': file_path,
-                'name': os.path.splitext(os.path.basename(file_path))[0],
-                'category': category,
-                'date_modified': 0,
-                'coordinates_count': 0
-            }
-    
-    # Load the entire metadata cache at once (async)
-    # This is much faster than 1000+ individual metadata lookups
-    try:
-        import json
-        metadata_cache_path = "metadata_cache.json"
-        # Use async file reading to avoid blocking the event loop
-        cache_data = await asyncio.to_thread(lambda: json.load(open(metadata_cache_path, 'r')))
-        cache_dict = cache_data.get('data', {})
-        logger.debug(f"Loaded metadata cache with {len(cache_dict)} entries")
-
-        # Process all files using cached data only
-        for file_path in files:
-            try:
-                # Extract category from path
-                path_parts = file_path.split('/')
-                category = '/'.join(path_parts[:-1]) if len(path_parts) > 1 else 'root'
-
-                # Get file name without extension
-                file_name = os.path.splitext(os.path.basename(file_path))[0]
-
-                # Get metadata from cache
-                cached_entry = cache_dict.get(file_path, {})
-                if isinstance(cached_entry, dict) and 'metadata' in cached_entry:
-                    metadata = cached_entry['metadata']
-                    coords_count = metadata.get('total_coordinates', 0)
-                    date_modified = cached_entry.get('mtime', 0)
-                else:
-                    coords_count = 0
-                    date_modified = 0
-
-                files_with_metadata.append({
-                    'path': file_path,
-                    'name': file_name,
-                    'category': category,
-                    'date_modified': date_modified,
-                    'coordinates_count': coords_count
-                })
-
-            except Exception as e:
-                logger.warning(f"Error processing {file_path}: {e}")
-                # Include file with minimal info if processing fails
-                path_parts = file_path.split('/')
-                category = '/'.join(path_parts[:-1]) if len(path_parts) > 1 else 'root'
-                files_with_metadata.append({
-                    'path': file_path,
-                    'name': os.path.splitext(os.path.basename(file_path))[0],
-                    'category': category,
-                    'date_modified': 0,
-                    'coordinates_count': 0
-                })
-
-    except Exception as e:
-        logger.error(f"Failed to load metadata cache, falling back to slow method: {e}")
-        # Fallback to original method if cache loading fails
-        # Create tasks only when needed
-        loop = asyncio.get_event_loop()
-        tasks = [loop.run_in_executor(executor, process_file, file_path) for file_path in files]
-
-        for task in asyncio.as_completed(tasks):
-            try:
-                result = await task
-                files_with_metadata.append(result)
-            except Exception as task_error:
-                logger.error(f"Error processing file: {str(task_error)}")
-
-    # Clean up executor
-    executor.shutdown(wait=False)
-
-    return files_with_metadata
-
-@app.post("/upload_theta_rho")
-async def upload_theta_rho(file: UploadFile = File(...)):
-    """Upload a theta-rho file."""
-    try:
-        # Save the file
-        # Ensure custom_patterns directory exists
-        custom_patterns_dir = os.path.join(pattern_manager.THETA_RHO_DIR, "custom_patterns")
-        os.makedirs(custom_patterns_dir, exist_ok=True)
-        
-        # Use forward slashes for internal path representation to maintain consistency
-        file_path_in_patterns_dir = f"custom_patterns/{file.filename}"
-        full_file_path = os.path.join(pattern_manager.THETA_RHO_DIR, file_path_in_patterns_dir)
-        
-        # Save the uploaded file with proper encoding for Windows compatibility
-        file_content = await file.read()
-        try:
-            # First try to decode as UTF-8 and re-encode to ensure proper encoding
-            text_content = file_content.decode('utf-8')
-            with open(full_file_path, "w", encoding='utf-8') as f:
-                f.write(text_content)
-        except UnicodeDecodeError:
-            # If UTF-8 decoding fails, save as binary (fallback)
-            with open(full_file_path, "wb") as f:
-                f.write(file_content)
-        
-        logger.info(f"File {file.filename} saved successfully")
-        
-        # Generate image preview for the new file with retry logic
-        max_retries = 3
-        for attempt in range(max_retries):
-            try:
-                logger.info(f"Generating preview for {file_path_in_patterns_dir} (attempt {attempt + 1}/{max_retries})")
-                success = await generate_image_preview(file_path_in_patterns_dir)
-                if success:
-                    logger.info(f"Preview generated successfully for {file_path_in_patterns_dir}")
-                    break
-                else:
-                    logger.warning(f"Preview generation failed for {file_path_in_patterns_dir} (attempt {attempt + 1})")
-                    if attempt < max_retries - 1:
-                        await asyncio.sleep(0.5)  # Small delay before retry
-            except Exception as e:
-                logger.error(f"Error generating preview for {file_path_in_patterns_dir} (attempt {attempt + 1}): {str(e)}")
-                if attempt < max_retries - 1:
-                    await asyncio.sleep(0.5)  # Small delay before retry
-        
-        return {"success": True, "message": f"File {file.filename} uploaded successfully"}
-    except Exception as e:
-        logger.error(f"Error uploading file: {str(e)}")
-        raise HTTPException(status_code=500, detail=str(e))
-
-@app.post("/get_theta_rho_coordinates")
-async def get_theta_rho_coordinates(request: GetCoordinatesRequest):
-    """Get theta-rho coordinates for animated preview."""
-    try:
-        # Normalize file path for cross-platform compatibility and remove prefixes
-        file_name = normalize_file_path(request.file_name)
-        file_path = os.path.join(THETA_RHO_DIR, file_name)
-        
-        # Check file existence asynchronously
-        exists = await asyncio.to_thread(os.path.exists, file_path)
-        if not exists:
-            raise HTTPException(status_code=404, detail=f"File {file_name} not found")
-
-        # Parse the theta-rho file in a separate process for CPU-intensive work
-        # This prevents blocking the motion control thread
-        loop = asyncio.get_event_loop()
-        coordinates = await loop.run_in_executor(process_pool, parse_theta_rho_file, file_path)
-        
-        if not coordinates:
-            raise HTTPException(status_code=400, detail="No valid coordinates found in file")
-        
-        return {
-            "success": True,
-            "coordinates": coordinates,
-            "total_points": len(coordinates)
-        }
-        
-    except Exception as e:
-        logger.error(f"Error getting coordinates for {request.file_name}: {str(e)}")
-        raise HTTPException(status_code=500, detail=str(e))
-
-@app.post("/run_theta_rho")
-async def run_theta_rho(request: ThetaRhoRequest, background_tasks: BackgroundTasks):
-    if not request.file_name:
-        logger.warning('Run theta-rho request received without file name')
-        raise HTTPException(status_code=400, detail="No file name provided")
-    
-    file_path = None
-    if 'clear' in request.file_name:
-        logger.info(f'Clear pattern file: {request.file_name.split(".")[0]}')
-        file_path = pattern_manager.get_clear_pattern_file(request.file_name.split('.')[0])
-        logger.info(f'Clear pattern file: {file_path}')
-    if not file_path:
-        # Normalize file path for cross-platform compatibility
-        normalized_file_name = normalize_file_path(request.file_name)
-        file_path = os.path.join(pattern_manager.THETA_RHO_DIR, normalized_file_name)
-    if not os.path.exists(file_path):
-        logger.error(f'Theta-rho file not found: {file_path}')
-        raise HTTPException(status_code=404, detail="File not found")
-
-    try:
-        if not (state.conn.is_connected() if state.conn else False):
-            logger.warning("Attempted to run a pattern without a connection")
-            raise HTTPException(status_code=400, detail="Connection not established")
-        
-        if pattern_manager.pattern_lock.locked():
-            logger.warning("Attempted to run a pattern while another is already running")
-            raise HTTPException(status_code=409, detail="Another pattern is already running")
-            
-        files_to_run = [file_path]
-        logger.info(f'Running theta-rho file: {request.file_name} with pre_execution={request.pre_execution}')
-        
-        # Only include clear_pattern if it's not "none"
-        kwargs = {}
-        if request.pre_execution != "none":
-            kwargs['clear_pattern'] = request.pre_execution
-        
-        # Pass arguments properly
-        background_tasks.add_task(
-            pattern_manager.run_theta_rho_files,
-            files_to_run,  # First positional argument
-            **kwargs  # Spread keyword arguments
-        )
-        return {"success": True}
-    except HTTPException as http_exc:
-        logger.error(f'Failed to run theta-rho file {request.file_name}: {http_exc.detail}')
-        raise http_exc
-    except Exception as e:
-        logger.error(f'Failed to run theta-rho file {request.file_name}: {str(e)}')
-        raise HTTPException(status_code=500, detail=str(e))
-
-@app.post("/stop_execution")
-async def stop_execution():
-    if not (state.conn.is_connected() if state.conn else False):
-        logger.warning("Attempted to stop without a connection")
-        raise HTTPException(status_code=400, detail="Connection not established")
-    await pattern_manager.stop_actions()
-    return {"success": True}
-
-@app.post("/send_home")
-async def send_home():
-    try:
-        if not (state.conn.is_connected() if state.conn else False):
-            logger.warning("Attempted to move to home without a connection")
-            raise HTTPException(status_code=400, detail="Connection not established")
-        
-        # Run homing with 15 second timeout
-        success = await asyncio.to_thread(connection_manager.home)
-        if not success:
-            logger.error("Homing failed or timed out")
-            raise HTTPException(status_code=500, detail="Homing failed or timed out after 15 seconds")
-        
-        return {"success": True}
-    except HTTPException:
-        raise
-    except Exception as e:
-        logger.error(f"Failed to send home command: {str(e)}")
-        raise HTTPException(status_code=500, detail=str(e))
-
-@app.post("/run_theta_rho_file/{file_name}")
-async def run_specific_theta_rho_file(file_name: str):
-    file_path = os.path.join(pattern_manager.THETA_RHO_DIR, file_name)
-    if not os.path.exists(file_path):
-        raise HTTPException(status_code=404, detail="File not found")
-        
-    if not (state.conn.is_connected() if state.conn else False):
-        logger.warning("Attempted to run a pattern without a connection")
-        raise HTTPException(status_code=400, detail="Connection not established")
-
-    pattern_manager.run_theta_rho_file(file_path)
-    return {"success": True}
-
-class DeleteFileRequest(BaseModel):
-    file_name: str
-
-@app.post("/delete_theta_rho_file")
-async def delete_theta_rho_file(request: DeleteFileRequest):
-    if not request.file_name:
-        logger.warning("Delete theta-rho file request received without filename")
-        raise HTTPException(status_code=400, detail="No file name provided")
-
-    # Normalize file path for cross-platform compatibility
-    normalized_file_name = normalize_file_path(request.file_name)
-    file_path = os.path.join(pattern_manager.THETA_RHO_DIR, normalized_file_name)
-
-    # Check file existence asynchronously
-    exists = await asyncio.to_thread(os.path.exists, file_path)
-    if not exists:
-        logger.error(f"Attempted to delete non-existent file: {file_path}")
-        raise HTTPException(status_code=404, detail="File not found")
-
-    try:
-        # Delete the pattern file asynchronously
-        await asyncio.to_thread(os.remove, file_path)
-        logger.info(f"Successfully deleted theta-rho file: {request.file_name}")
-        
-        # Clean up cached preview image and metadata asynchronously
-        from modules.core.cache_manager import delete_pattern_cache
-        cache_cleanup_success = await asyncio.to_thread(delete_pattern_cache, normalized_file_name)
-        if cache_cleanup_success:
-            logger.info(f"Successfully cleaned up cache for {request.file_name}")
-        else:
-            logger.warning(f"Cache cleanup failed for {request.file_name}, but pattern was deleted")
-        
-        return {"success": True, "cache_cleanup": cache_cleanup_success}
-    except Exception as e:
-        logger.error(f"Failed to delete theta-rho file {request.file_name}: {str(e)}")
-        raise HTTPException(status_code=500, detail=str(e))
-
-@app.post("/move_to_center")
-async def move_to_center():
-    try:
-        if not (state.conn.is_connected() if state.conn else False):
-            logger.warning("Attempted to move to center without a connection")
-            raise HTTPException(status_code=400, detail="Connection not established")
-
-        logger.info("Moving device to center position")
-        await pattern_manager.reset_theta()
-        await pattern_manager.move_polar(0, 0)
-        return {"success": True}
-    except Exception as e:
-        logger.error(f"Failed to move to center: {str(e)}")
-        raise HTTPException(status_code=500, detail=str(e))
-
-@app.post("/move_to_perimeter")
-async def move_to_perimeter():
-    try:
-        if not (state.conn.is_connected() if state.conn else False):
-            logger.warning("Attempted to move to perimeter without a connection")
-            raise HTTPException(status_code=400, detail="Connection not established")
-        await pattern_manager.reset_theta()
-        await pattern_manager.move_polar(0, 1)
-        return {"success": True}
-    except Exception as e:
-        logger.error(f"Failed to move to perimeter: {str(e)}")
-        raise HTTPException(status_code=500, detail=str(e))
-
-@app.post("/preview_thr")
-async def preview_thr(request: DeleteFileRequest):
-    if not request.file_name:
-        logger.warning("Preview theta-rho request received without filename")
-        raise HTTPException(status_code=400, detail="No file name provided")
-
-    # Normalize file path for cross-platform compatibility
-    normalized_file_name = normalize_file_path(request.file_name)
-    # Construct the full path to the pattern file to check existence
-    pattern_file_path = os.path.join(pattern_manager.THETA_RHO_DIR, normalized_file_name)
-
-    # Check file existence asynchronously
-    exists = await asyncio.to_thread(os.path.exists, pattern_file_path)
-    if not exists:
-        logger.error(f"Attempted to preview non-existent pattern file: {pattern_file_path}")
-        raise HTTPException(status_code=404, detail="Pattern file not found")
-
-    try:
-        cache_path = get_cache_path(normalized_file_name)
-
-        # Check cache existence asynchronously
-        cache_exists = await asyncio.to_thread(os.path.exists, cache_path)
-        if not cache_exists:
-            logger.info(f"Cache miss for {request.file_name}. Generating preview...")
-            # Attempt to generate the preview if it's missing
-            success = await generate_image_preview(normalized_file_name)
-            cache_exists_after = await asyncio.to_thread(os.path.exists, cache_path)
-            if not success or not cache_exists_after:
-                logger.error(f"Failed to generate or find preview for {request.file_name} after attempting generation.")
-                raise HTTPException(status_code=500, detail="Failed to generate preview image.")
-
-        # Try to get coordinates from metadata cache first
-        metadata = get_pattern_metadata(normalized_file_name)
-        if metadata:
-            first_coord_obj = metadata.get('first_coordinate')
-            last_coord_obj = metadata.get('last_coordinate')
-        else:
-            # Fallback to parsing file if metadata not cached (shouldn't happen after initial cache)
-            logger.debug(f"Metadata cache miss for {request.file_name}, parsing file")
-            coordinates = await asyncio.to_thread(parse_theta_rho_file, pattern_file_path)
-            first_coord = coordinates[0] if coordinates else None
-            last_coord = coordinates[-1] if coordinates else None
-            
-            # Format coordinates as objects with x and y properties
-            first_coord_obj = {"x": first_coord[0], "y": first_coord[1]} if first_coord else None
-            last_coord_obj = {"x": last_coord[0], "y": last_coord[1]} if last_coord else None
-
-        # Return JSON with preview URL and coordinates
-        # URL encode the file_name for the preview URL
-        # Handle both forward slashes and backslashes for cross-platform compatibility
-        encoded_filename = normalized_file_name.replace('\\', '--').replace('/', '--')
-        return {
-            "preview_url": f"/preview/{encoded_filename}",
-            "first_coordinate": first_coord_obj,
-            "last_coordinate": last_coord_obj
-        }
-
-    except HTTPException:
-        raise
-    except Exception as e:
-        logger.error(f"Failed to generate or serve preview for {request.file_name}: {str(e)}")
-        raise HTTPException(status_code=500, detail=f"Failed to serve preview image: {str(e)}")
-
-@app.get("/preview/{encoded_filename}")
-async def serve_preview(encoded_filename: str):
-    """Serve a preview image for a pattern file."""
-    # Decode the filename by replacing -- with the original path separators
-    # First try forward slash (most common case), then backslash if needed
-    file_name = encoded_filename.replace('--', '/')
-    
-    # Apply normalization to handle any remaining path prefixes
-    file_name = normalize_file_path(file_name)
-    
-    # Check if the decoded path exists, if not try backslash decoding
-    cache_path = get_cache_path(file_name)
-    if not os.path.exists(cache_path):
-        # Try with backslash for Windows paths
-        file_name_backslash = encoded_filename.replace('--', '\\')
-        file_name_backslash = normalize_file_path(file_name_backslash)
-        cache_path_backslash = get_cache_path(file_name_backslash)
-        if os.path.exists(cache_path_backslash):
-            file_name = file_name_backslash
-            cache_path = cache_path_backslash
-    # cache_path is already determined above in the decoding logic
-    if not os.path.exists(cache_path):
-        logger.error(f"Preview image not found for {file_name}")
-        raise HTTPException(status_code=404, detail="Preview image not found")
-    
-    # Add caching headers
-    headers = {
-        "Cache-Control": "public, max-age=31536000",  # Cache for 1 year
-        "Content-Type": "image/webp",
-        "Accept-Ranges": "bytes"
-    }
-    
-    return FileResponse(
-        cache_path,
-        media_type="image/webp",
-        headers=headers
-    )
-
-@app.post("/send_coordinate")
-async def send_coordinate(request: CoordinateRequest):
-    if not (state.conn.is_connected() if state.conn else False):
-        logger.warning("Attempted to send coordinate without a connection")
-        raise HTTPException(status_code=400, detail="Connection not established")
-
-    try:
-        logger.debug(f"Sending coordinate: theta={request.theta}, rho={request.rho}")
-        await pattern_manager.move_polar(request.theta, request.rho)
-        return {"success": True}
-    except Exception as e:
-        logger.error(f"Failed to send coordinate: {str(e)}")
-        raise HTTPException(status_code=500, detail=str(e))
-
-@app.get("/download/{filename}")
-async def download_file(filename: str):
-    return FileResponse(
-        os.path.join(pattern_manager.THETA_RHO_DIR, filename),
-        filename=filename
-    )
-
-@app.get("/serial_status")
-async def serial_status():
-    connected = state.conn.is_connected() if state.conn else False
-    port = state.port
-    logger.debug(f"Serial status check - connected: {connected}, port: {port}")
-    return {
-        "connected": connected,
-        "port": port
-    }
-
-@app.post("/pause_execution")
-async def pause_execution():
-    if pattern_manager.pause_execution():
-        return {"success": True, "message": "Execution paused"}
-    raise HTTPException(status_code=500, detail="Failed to pause execution")
-
-@app.post("/resume_execution")
-async def resume_execution():
-    if pattern_manager.resume_execution():
-        return {"success": True, "message": "Execution resumed"}
-    raise HTTPException(status_code=500, detail="Failed to resume execution")
-
-# Playlist endpoints
-@app.get("/list_all_playlists")
-async def list_all_playlists():
-    playlist_names = playlist_manager.list_all_playlists()
-    return playlist_names
-
-@app.get("/get_playlist")
-async def get_playlist(name: str):
-    if not name:
-        raise HTTPException(status_code=400, detail="Missing playlist name parameter")
-
-    playlist = playlist_manager.get_playlist(name)
-    if not playlist:
-        raise HTTPException(status_code=404, detail=f"Playlist '{name}' not found")
-
-    return playlist
-
-@app.post("/create_playlist")
-async def create_playlist(request: PlaylistRequest):
-    success = playlist_manager.create_playlist(request.playlist_name, request.files)
-    return {
-        "success": success,
-        "message": f"Playlist '{request.playlist_name}' created/updated"
-    }
-
-@app.post("/modify_playlist")
-async def modify_playlist(request: PlaylistRequest):
-    success = playlist_manager.modify_playlist(request.playlist_name, request.files)
-    return {
-        "success": success,
-        "message": f"Playlist '{request.playlist_name}' updated"
-    }
-
-@app.delete("/delete_playlist")
-async def delete_playlist(request: DeletePlaylistRequest):
-    success = playlist_manager.delete_playlist(request.playlist_name)
-    if not success:
-        raise HTTPException(
-            status_code=404,
-            detail=f"Playlist '{request.playlist_name}' not found"
-        )
-
-    return {
-        "success": True,
-        "message": f"Playlist '{request.playlist_name}' deleted"
-    }
-
-class AddToPlaylistRequest(BaseModel):
-    playlist_name: str
-    pattern: str
-
-@app.post("/add_to_playlist")
-async def add_to_playlist(request: AddToPlaylistRequest):
-    success = playlist_manager.add_to_playlist(request.playlist_name, request.pattern)
-    if not success:
-        raise HTTPException(status_code=404, detail="Playlist not found")
-    return {"success": True}
-
-@app.post("/run_playlist")
-async def run_playlist_endpoint(request: PlaylistRequest):
-    """Run a playlist with specified parameters."""
-    try:
-        if not (state.conn.is_connected() if state.conn else False):
-            logger.warning("Attempted to run a playlist without a connection")
-            raise HTTPException(status_code=400, detail="Connection not established")
-        
-        if not os.path.exists(playlist_manager.PLAYLISTS_FILE):
-            raise HTTPException(status_code=404, detail=f"Playlist '{request.playlist_name}' not found")
-
-        # Start the playlist execution
-        success, message = await playlist_manager.run_playlist(
-            request.playlist_name,
-            pause_time=request.pause_time,
-            clear_pattern=request.clear_pattern,
-            run_mode=request.run_mode,
-            shuffle=request.shuffle
-        )
-        if not success:
-            raise HTTPException(status_code=409, detail=message)
-
-        return {"message": f"Started playlist: {request.playlist_name}"}
-    except Exception as e:
-        logger.error(f"Error running playlist: {e}")
-        raise HTTPException(status_code=500, detail=str(e))
-
-@app.post("/set_speed")
-async def set_speed(request: SpeedRequest):
-    try:
-        if not (state.conn.is_connected() if state.conn else False):
-            logger.warning("Attempted to change speed without a connection")
-            raise HTTPException(status_code=400, detail="Connection not established")
-        
-        if request.speed <= 0:
-            logger.warning(f"Invalid speed value received: {request.speed}")
-            raise HTTPException(status_code=400, detail="Invalid speed value")
-        
-        state.speed = request.speed
-        return {"success": True, "speed": request.speed}
-    except Exception as e:
-        logger.error(f"Failed to set speed: {str(e)}")
-        raise HTTPException(status_code=500, detail=str(e))
-
-@app.get("/check_software_update")
-async def check_updates():
-    update_info = update_manager.check_git_updates()
-    return update_info
-
-@app.post("/update_software")
-async def update_software():
-    logger.info("Starting software update process")
-    success, error_message, error_log = update_manager.update_software()
-    
-    if success:
-        logger.info("Software update completed successfully")
-        return {"success": True}
-    else:
-        logger.error(f"Software update failed: {error_message}\nDetails: {error_log}")
-        raise HTTPException(
-            status_code=500,
-            detail={
-                "error": error_message,
-                "details": error_log
-            }
-        )
-
-@app.post("/set_wled_ip")
-async def set_wled_ip(request: WLEDRequest):
-    state.wled_ip = request.wled_ip
-    state.led_controller = LEDController(request.wled_ip)
-    effect_idle(state.led_controller)
-    state.save()
-    logger.info(f"WLED IP updated: {request.wled_ip}")
-    return {"success": True, "wled_ip": state.wled_ip}
-
-@app.get("/get_wled_ip")
-async def get_wled_ip():
-    if not state.wled_ip:
-        raise HTTPException(status_code=404, detail="No WLED IP set")
-    return {"success": True, "wled_ip": state.wled_ip}
-
-@app.post("/skip_pattern")
-async def skip_pattern():
-    if not state.current_playlist:
-        raise HTTPException(status_code=400, detail="No playlist is currently running")
-    state.skip_requested = True
-    return {"success": True}
-
-@app.get("/api/custom_clear_patterns")
-async def get_custom_clear_patterns():
-    """Get the currently configured custom clear patterns."""
-    return {
-        "success": True,
-        "custom_clear_from_in": state.custom_clear_from_in,
-        "custom_clear_from_out": state.custom_clear_from_out
-    }
-
-@app.post("/api/custom_clear_patterns")
-async def set_custom_clear_patterns(request: dict):
-    """Set custom clear patterns for clear_from_in and clear_from_out."""
-    try:
-        # Validate that the patterns exist if they're provided
-        if "custom_clear_from_in" in request and request["custom_clear_from_in"]:
-            pattern_path = os.path.join(pattern_manager.THETA_RHO_DIR, request["custom_clear_from_in"])
-            if not os.path.exists(pattern_path):
-                raise HTTPException(status_code=400, detail=f"Pattern file not found: {request['custom_clear_from_in']}")
-            state.custom_clear_from_in = request["custom_clear_from_in"]
-        elif "custom_clear_from_in" in request:
-            state.custom_clear_from_in = None
-            
-        if "custom_clear_from_out" in request and request["custom_clear_from_out"]:
-            pattern_path = os.path.join(pattern_manager.THETA_RHO_DIR, request["custom_clear_from_out"])
-            if not os.path.exists(pattern_path):
-                raise HTTPException(status_code=400, detail=f"Pattern file not found: {request['custom_clear_from_out']}")
-            state.custom_clear_from_out = request["custom_clear_from_out"]
-        elif "custom_clear_from_out" in request:
-            state.custom_clear_from_out = None
-        
-        state.save()
-        logger.info(f"Custom clear patterns updated - in: {state.custom_clear_from_in}, out: {state.custom_clear_from_out}")
-        return {
-            "success": True,
-            "custom_clear_from_in": state.custom_clear_from_in,
-            "custom_clear_from_out": state.custom_clear_from_out
-        }
-    except Exception as e:
-        logger.error(f"Failed to set custom clear patterns: {str(e)}")
-        raise HTTPException(status_code=500, detail=str(e))
-
-@app.get("/api/clear_pattern_speed")
-async def get_clear_pattern_speed():
-    """Get the current clearing pattern speed setting."""
-    return {
-        "success": True,
-        "clear_pattern_speed": state.clear_pattern_speed,
-        "effective_speed": state.clear_pattern_speed if state.clear_pattern_speed is not None else state.speed
-    }
-
-@app.post("/api/clear_pattern_speed")
-async def set_clear_pattern_speed(request: dict):
-    """Set the clearing pattern speed."""
-    try:
-        # If speed is None or "none", use default behavior (state.speed)
-        speed_value = request.get("clear_pattern_speed")
-        if speed_value is None or speed_value == "none" or speed_value == "":
-            speed = None
-        else:
-            speed = int(speed_value)
-        
-        # Validate speed range (same as regular speed limits) only if speed is not None
-        if speed is not None and not (50 <= speed <= 2000):
-            raise HTTPException(status_code=400, detail="Speed must be between 50 and 2000")
-        
-        state.clear_pattern_speed = speed
-        state.save()
-        
-        logger.info(f"Clear pattern speed set to {speed if speed is not None else 'default (state.speed)'}")
-        return {
-            "success": True,
-            "clear_pattern_speed": state.clear_pattern_speed,
-            "effective_speed": state.clear_pattern_speed if state.clear_pattern_speed is not None else state.speed
-        }
-    except ValueError:
-        raise HTTPException(status_code=400, detail="Invalid speed value")
-    except Exception as e:
-        logger.error(f"Failed to set clear pattern speed: {str(e)}")
-        raise HTTPException(status_code=500, detail=str(e))
-
-@app.get("/api/app-name")
-async def get_app_name():
-    """Get current application name."""
-    return {"app_name": state.app_name}
-
-@app.post("/api/app-name")
-async def set_app_name(request: dict):
-    """Update application name."""
-    app_name = request.get("app_name", "").strip()
-    if not app_name:
-        app_name = "Dune Weaver"  # Reset to default if empty
-    
-    state.app_name = app_name
-    state.save()
-    
-    logger.info(f"Application name updated to: {app_name}")
-    return {"success": True, "app_name": app_name}
-
-@app.post("/preview_thr_batch")
-async def preview_thr_batch(request: dict):
-    start = time.time()
-    if not request.get("file_names"):
-        logger.warning("Batch preview request received without filenames")
-        raise HTTPException(status_code=400, detail="No file names provided")
-
-    file_names = request["file_names"]
-    if not isinstance(file_names, list):
-        raise HTTPException(status_code=400, detail="file_names must be a list")
-
-    headers = {
-        "Cache-Control": "public, max-age=3600",  # Cache for 1 hour
-        "Content-Type": "application/json"
-    }
-
-    async def process_single_file(file_name):
-        """Process a single file and return its preview data."""
-        t1 = time.time()
-        try:
-            # Normalize file path for cross-platform compatibility
-            normalized_file_name = normalize_file_path(file_name)
-            pattern_file_path = os.path.join(pattern_manager.THETA_RHO_DIR, normalized_file_name)
-
-            # Check file existence asynchronously
-            exists = await asyncio.to_thread(os.path.exists, pattern_file_path)
-            if not exists:
-                logger.warning(f"Pattern file not found: {pattern_file_path}")
-                return file_name, {"error": "Pattern file not found"}
-
-            cache_path = get_cache_path(normalized_file_name)
-
-            # Check cache existence asynchronously
-            cache_exists = await asyncio.to_thread(os.path.exists, cache_path)
-            if not cache_exists:
-                logger.info(f"Cache miss for {file_name}. Generating preview...")
-                success = await generate_image_preview(normalized_file_name)
-                cache_exists_after = await asyncio.to_thread(os.path.exists, cache_path)
-                if not success or not cache_exists_after:
-                    logger.error(f"Failed to generate or find preview for {file_name}")
-                    return file_name, {"error": "Failed to generate preview"}
-
-            metadata = get_pattern_metadata(normalized_file_name)
-            if metadata:
-                first_coord_obj = metadata.get('first_coordinate')
-                last_coord_obj = metadata.get('last_coordinate')
-            else:
-                logger.debug(f"Metadata cache miss for {file_name}, parsing file")
-                # Use process pool for CPU-intensive parsing
-                loop = asyncio.get_event_loop()
-                coordinates = await loop.run_in_executor(process_pool, parse_theta_rho_file, pattern_file_path)
-                first_coord = coordinates[0] if coordinates else None
-                last_coord = coordinates[-1] if coordinates else None
-                first_coord_obj = {"x": first_coord[0], "y": first_coord[1]} if first_coord else None
-                last_coord_obj = {"x": last_coord[0], "y": last_coord[1]} if last_coord else None
-
-            # Read image file asynchronously
-            image_data = await asyncio.to_thread(lambda: open(cache_path, 'rb').read())
-            image_b64 = base64.b64encode(image_data).decode('utf-8')
-            result = {
-                "image_data": f"data:image/webp;base64,{image_b64}",
-                "first_coordinate": first_coord_obj,
-                "last_coordinate": last_coord_obj
-            }
-            logger.debug(f"Processed {file_name} in {time.time() - t1:.2f}s")
-            return file_name, result
-        except Exception as e:
-            logger.error(f"Error processing {file_name}: {str(e)}")
-            return file_name, {"error": str(e)}
-
-    # Process all files concurrently
-    tasks = [process_single_file(file_name) for file_name in file_names]
-    file_results = await asyncio.gather(*tasks)
-
-    # Convert results to dictionary
-    results = dict(file_results)
-
-    logger.info(f"Total batch processing time: {time.time() - start:.2f}s for {len(file_names)} files")
-    return JSONResponse(content=results, headers=headers)
-
-@app.get("/playlists")
-async def playlists(request: Request):
-    logger.debug("Rendering playlists page")
-    return templates.TemplateResponse("playlists.html", {"request": request, "app_name": state.app_name})
-
-@app.get("/image2sand")
-async def image2sand(request: Request):
-    return templates.TemplateResponse("image2sand.html", {"request": request, "app_name": state.app_name})
-
-@app.get("/wled")
-async def wled(request: Request):
-    return templates.TemplateResponse("wled.html", {"request": request, "app_name": state.app_name})
-
-@app.get("/table_control")
-async def table_control(request: Request):
-    return templates.TemplateResponse("table_control.html", {"request": request, "app_name": state.app_name})
-
-@app.get("/cache-progress")
-async def get_cache_progress_endpoint():
-    """Get the current cache generation progress."""
-    from modules.core.cache_manager import get_cache_progress
-    return get_cache_progress()
-
-@app.post("/rebuild_cache")
-async def rebuild_cache_endpoint():
-    """Trigger a rebuild of the pattern cache."""
-    try:
-        from modules.core.cache_manager import rebuild_cache
-        await rebuild_cache()
-        return {"success": True, "message": "Cache rebuild completed successfully"}
-    except Exception as e:
-        logger.error(f"Failed to rebuild cache: {str(e)}")
-        raise HTTPException(status_code=500, detail=str(e))
-
-def signal_handler(signum, frame):
-    """Handle shutdown signals gracefully but forcefully."""
-    logger.info("Received shutdown signal, cleaning up...")
-    try:
-        if state.led_controller:
-            state.led_controller.set_power(0)
-        # Run cleanup operations - need to handle async in sync context
-        try:
-            # Try to run in existing loop if available
-            import asyncio
-            loop = asyncio.get_running_loop()
-            # If we're in an event loop, schedule the coroutine
-            import concurrent.futures
-            with concurrent.futures.ThreadPoolExecutor() as executor:
-                future = executor.submit(asyncio.run, pattern_manager.stop_actions())
-                future.result(timeout=5.0)  # Wait up to 5 seconds
-        except RuntimeError:
-            # No running loop, create a new one
-            import asyncio
-            asyncio.run(pattern_manager.stop_actions())
-        except Exception as cleanup_err:
-            logger.error(f"Error in async cleanup: {cleanup_err}")
-
-        state.save()
-        logger.info("Cleanup completed")
-    except Exception as e:
-        logger.error(f"Error during cleanup: {str(e)}")
-    finally:
-        logger.info("Exiting application...")
-        os._exit(0)  # Force exit regardless of other threads
-
-@app.get("/api/version")
-async def get_version_info():
-    """Get current and latest version information"""
-    try:
-        version_info = await version_manager.get_version_info()
-        return JSONResponse(content=version_info)
-    except Exception as e:
-        logger.error(f"Error getting version info: {e}")
-        return JSONResponse(
-            content={
-                "current": version_manager.get_current_version(),
-                "latest": version_manager.get_current_version(),
-                "update_available": False,
-                "error": "Unable to check for updates"
-            },
-            status_code=200
-        )
-
-@app.post("/api/update")
-async def trigger_update():
-    """Trigger software update (placeholder for future implementation)"""
-    try:
-        # For now, just return the GitHub release URL
-        version_info = await version_manager.get_version_info()
-        if version_info.get("latest_release"):
-            return JSONResponse(content={
-                "success": False,
-                "message": "Automatic updates not implemented yet",
-                "manual_update_url": version_info["latest_release"].get("html_url"),
-                "instructions": "Please visit the GitHub release page to download and install the update manually"
-            })
-        else:
-            return JSONResponse(content={
-                "success": False,
-                "message": "No updates available"
-            })
-    except Exception as e:
-        logger.error(f"Error triggering update: {e}")
-        return JSONResponse(
-            content={"success": False, "message": "Failed to check for updates"},
-            status_code=500
-        )
-
-def entrypoint():
-    import uvicorn
-    logger.info("Starting FastAPI server on port 8080...")
-    uvicorn.run(app, host="0.0.0.0", port=8080, workers=1)  # Set workers to 1 to avoid multiple signal handlers
-
-if __name__ == "__main__":
+from fastapi import FastAPI, UploadFile, File, HTTPException, BackgroundTasks, WebSocket, WebSocketDisconnect, Request
+from fastapi.responses import JSONResponse, FileResponse, Response
+from fastapi.staticfiles import StaticFiles
+from fastapi.templating import Jinja2Templates
+from pydantic import BaseModel
+from typing import List, Optional, Tuple, Dict, Any, Union
+import atexit
+import os
+import logging
+from datetime import datetime, time
+from modules.connection import connection_manager
+from modules.core import pattern_manager
+from modules.core.pattern_manager import parse_theta_rho_file, THETA_RHO_DIR
+from modules.core import playlist_manager
+from modules.update import update_manager
+from modules.core.state import state
+from modules import mqtt
+import signal
+import sys
+import asyncio
+from contextlib import asynccontextmanager
+from modules.led.led_controller import LEDController, effect_idle
+import math
+from modules.core.cache_manager import generate_all_image_previews, get_cache_path, generate_image_preview, get_pattern_metadata
+from modules.core.version_manager import version_manager
+import json
+import base64
+import time
+import argparse
+from concurrent.futures import ProcessPoolExecutor
+import multiprocessing
+
+# Get log level from environment variable, default to INFO
+log_level_str = os.getenv('LOG_LEVEL', 'INFO').upper()
+log_level = getattr(logging, log_level_str, logging.INFO)
+
+# Create a process pool for CPU-intensive tasks
+# Limit to reasonable number of workers for embedded systems
+cpu_count = multiprocessing.cpu_count()
+# Maximum 3 workers (leaving 1 for motion), minimum 1
+process_pool_size = min(3, max(1, cpu_count - 1))
+process_pool = None  # Will be initialized in lifespan
+
+logging.basicConfig(
+    level=log_level,
+    format='%(asctime)s - %(name)s:%(lineno)d - %(levelname)s - %(message)s',
+    handlers=[
+        logging.StreamHandler(),
+    ]
+)
+
+logger = logging.getLogger(__name__)
+
+def normalize_file_path(file_path: str) -> str:
+    """Normalize file path separators for consistent cross-platform handling."""
+    if not file_path:
+        return ''
+    
+    # First normalize path separators
+    normalized = file_path.replace('\\', '/')
+    
+    # Remove only the patterns directory prefix from the beginning, not patterns within the path
+    if normalized.startswith('./patterns/'):
+        normalized = normalized[11:]
+    elif normalized.startswith('patterns/'):
+        normalized = normalized[9:]
+    
+    return normalized
+
+@asynccontextmanager
+async def lifespan(app: FastAPI):
+    # Startup
+    logger.info("Starting Dune Weaver application...")
+    # Register signal handlers
+    signal.signal(signal.SIGINT, signal_handler)
+    signal.signal(signal.SIGTERM, signal_handler)
+
+    # Initialize process pool for CPU-intensive tasks
+    global process_pool
+    process_pool = ProcessPoolExecutor(max_workers=process_pool_size)
+    logger.info(f"Initialized process pool with {process_pool_size} workers (detected {cpu_count} cores total)")
+    
+    try:
+        connection_manager.connect_device()
+    except Exception as e:
+        logger.warning(f"Failed to auto-connect to serial port: {str(e)}")
+    
+    # Check if auto_play mode is enabled and auto-play playlist (right after connection attempt)
+    if state.auto_play_enabled and state.auto_play_playlist:
+        logger.info(f"auto_play mode enabled, checking for connection before auto-playing playlist: {state.auto_play_playlist}")
+        try:
+            # Check if we have a valid connection before starting playlist
+            if state.conn and hasattr(state.conn, 'is_connected') and state.conn.is_connected():
+                logger.info(f"Connection available, starting auto-play playlist: {state.auto_play_playlist} with options: run_mode={state.auto_play_run_mode}, pause_time={state.auto_play_pause_time}, clear_pattern={state.auto_play_clear_pattern}, shuffle={state.auto_play_shuffle}")
+                asyncio.create_task(playlist_manager.run_playlist(
+                    state.auto_play_playlist,
+                    pause_time=state.auto_play_pause_time,
+                    clear_pattern=state.auto_play_clear_pattern,
+                    run_mode=state.auto_play_run_mode,
+                    shuffle=state.auto_play_shuffle
+                ))
+            else:
+                logger.warning("No hardware connection available, skipping auto_play mode auto-play")
+        except Exception as e:
+            logger.error(f"Failed to auto-play auto_play playlist: {str(e)}")
+        
+    try:
+        mqtt_handler = mqtt.init_mqtt()
+    except Exception as e:
+        logger.warning(f"Failed to initialize MQTT: {str(e)}")
+    
+    # Schedule cache generation check for later (non-blocking startup)
+    async def delayed_cache_check():
+        """Check and generate cache in background."""
+        try:
+            logger.info("Starting cache check...")
+
+            from modules.core.cache_manager import is_cache_generation_needed_async, generate_cache_background
+
+            if await is_cache_generation_needed_async():
+                logger.info("Cache generation needed, starting background task...")
+                asyncio.create_task(generate_cache_background())  # Don't await - run in background
+            else:
+                logger.info("Cache is up to date, skipping generation")
+        except Exception as e:
+            logger.warning(f"Failed during cache generation: {str(e)}")
+
+    # Start cache check in background immediately
+    asyncio.create_task(delayed_cache_check())
+
+    yield  # This separates startup from shutdown code
+
+    # Shutdown
+    logger.info("Shutting down Dune Weaver application...")
+
+    # Shutdown process pool
+    if process_pool:
+        process_pool.shutdown(wait=True)
+        logger.info("Process pool shutdown complete")
+
+app = FastAPI(lifespan=lifespan)
+templates = Jinja2Templates(directory="templates")
+app.mount("/static", StaticFiles(directory="static"), name="static")
+
+# Pydantic models for request/response validation
+class ConnectRequest(BaseModel):
+    port: Optional[str] = None
+
+class auto_playModeRequest(BaseModel):
+    enabled: bool
+    playlist: Optional[str] = None
+    run_mode: Optional[str] = "loop"
+    pause_time: Optional[float] = 5.0
+    clear_pattern: Optional[str] = "adaptive"
+    shuffle: Optional[bool] = False
+
+class TimeSlot(BaseModel):
+    start_time: str  # HH:MM format
+    end_time: str    # HH:MM format
+    days: str        # "daily", "weekdays", "weekends", or "custom"
+    custom_days: Optional[List[str]] = []  # ["monday", "tuesday", etc.]
+
+class ScheduledPauseRequest(BaseModel):
+    enabled: bool
+    control_wled: Optional[bool] = False
+    time_slots: List[TimeSlot] = []
+
+class CoordinateRequest(BaseModel):
+    theta: float
+    rho: float
+
+class PlaylistRequest(BaseModel):
+    playlist_name: str
+    files: List[str] = []
+    pause_time: float = 0
+    clear_pattern: Optional[str] = None
+    run_mode: str = "single"
+    shuffle: bool = False
+
+class PlaylistRunRequest(BaseModel):
+    playlist_name: str
+    pause_time: Optional[float] = 0
+    clear_pattern: Optional[str] = None
+    run_mode: Optional[str] = "single"
+    shuffle: Optional[bool] = False
+    start_time: Optional[str] = None
+    end_time: Optional[str] = None
+
+class SpeedRequest(BaseModel):
+    speed: float
+
+class WLEDRequest(BaseModel):
+    wled_ip: Optional[str] = None
+
+class DeletePlaylistRequest(BaseModel):
+    playlist_name: str
+
+class ThetaRhoRequest(BaseModel):
+    file_name: str
+    pre_execution: Optional[str] = "none"
+
+class GetCoordinatesRequest(BaseModel):
+    file_name: str
+
+# Store active WebSocket connections
+active_status_connections = set()
+active_cache_progress_connections = set()
+
+@app.websocket("/ws/status")
+async def websocket_status_endpoint(websocket: WebSocket):
+    await websocket.accept()
+    active_status_connections.add(websocket)
+    try:
+        while True:
+            status = pattern_manager.get_status()
+            try:
+                await websocket.send_json({
+                    "type": "status_update",
+                    "data": status
+                })
+            except RuntimeError as e:
+                if "close message has been sent" in str(e):
+                    break
+                raise
+            await asyncio.sleep(1)
+    except WebSocketDisconnect:
+        pass
+    finally:
+        active_status_connections.discard(websocket)
+        try:
+            await websocket.close()
+        except RuntimeError:
+            pass
+
+async def broadcast_status_update(status: dict):
+    """Broadcast status update to all connected clients."""
+    disconnected = set()
+    for websocket in active_status_connections:
+        try:
+            await websocket.send_json({
+                "type": "status_update",
+                "data": status
+            })
+        except WebSocketDisconnect:
+            disconnected.add(websocket)
+        except RuntimeError:
+            disconnected.add(websocket)
+    
+    active_status_connections.difference_update(disconnected)
+
+@app.websocket("/ws/cache-progress")
+async def websocket_cache_progress_endpoint(websocket: WebSocket):
+    from modules.core.cache_manager import get_cache_progress
+
+    await websocket.accept()
+    active_cache_progress_connections.add(websocket)
+    try:
+        while True:
+            progress = get_cache_progress()
+            try:
+                await websocket.send_json({
+                    "type": "cache_progress",
+                    "data": progress
+                })
+            except RuntimeError as e:
+                if "close message has been sent" in str(e):
+                    break
+                raise
+            await asyncio.sleep(1.0)  # Update every 1 second (reduced frequency for better performance)
+    except WebSocketDisconnect:
+        pass
+    finally:
+        active_cache_progress_connections.discard(websocket)
+        try:
+            await websocket.close()
+        except RuntimeError:
+            pass
+
+# FastAPI routes
+@app.get("/")
+async def index(request: Request):
+    return templates.TemplateResponse("index.html", {"request": request, "app_name": state.app_name})
+
+@app.get("/settings")
+async def settings(request: Request):
+    return templates.TemplateResponse("settings.html", {"request": request, "app_name": state.app_name})
+
+@app.get("/api/auto_play-mode")
+async def get_auto_play_mode():
+    """Get current auto_play mode settings."""
+    return {
+        "enabled": state.auto_play_enabled,
+        "playlist": state.auto_play_playlist,
+        "run_mode": state.auto_play_run_mode,
+        "pause_time": state.auto_play_pause_time,
+        "clear_pattern": state.auto_play_clear_pattern,
+        "shuffle": state.auto_play_shuffle
+    }
+
+@app.post("/api/auto_play-mode")
+async def set_auto_play_mode(request: auto_playModeRequest):
+    """Update auto_play mode settings."""
+    state.auto_play_enabled = request.enabled
+    if request.playlist is not None:
+        state.auto_play_playlist = request.playlist
+    if request.run_mode is not None:
+        state.auto_play_run_mode = request.run_mode
+    if request.pause_time is not None:
+        state.auto_play_pause_time = request.pause_time
+    if request.clear_pattern is not None:
+        state.auto_play_clear_pattern = request.clear_pattern
+    if request.shuffle is not None:
+        state.auto_play_shuffle = request.shuffle
+    state.save()
+    
+    logger.info(f"auto_play mode {'enabled' if request.enabled else 'disabled'}, playlist: {request.playlist}")
+    return {"success": True, "message": "auto_play mode settings updated"}
+
+@app.get("/api/scheduled-pause")
+async def get_scheduled_pause():
+    """Get current Still Sands settings."""
+    return {
+        "enabled": state.scheduled_pause_enabled,
+        "control_wled": state.scheduled_pause_control_wled,
+        "time_slots": state.scheduled_pause_time_slots
+    }
+
+@app.post("/api/scheduled-pause")
+async def set_scheduled_pause(request: ScheduledPauseRequest):
+    """Update Still Sands settings."""
+    try:
+        # Validate time slots
+        for i, slot in enumerate(request.time_slots):
+            # Validate time format (HH:MM)
+            try:
+                start_time = datetime.strptime(slot.start_time, "%H:%M").time()
+                end_time = datetime.strptime(slot.end_time, "%H:%M").time()
+            except ValueError:
+                raise HTTPException(
+                    status_code=400,
+                    detail=f"Invalid time format in slot {i+1}. Use HH:MM format."
+                )
+
+            # Validate days setting
+            if slot.days not in ["daily", "weekdays", "weekends", "custom"]:
+                raise HTTPException(
+                    status_code=400,
+                    detail=f"Invalid days setting in slot {i+1}. Must be 'daily', 'weekdays', 'weekends', or 'custom'."
+                )
+
+            # Validate custom days if applicable
+            if slot.days == "custom":
+                if not slot.custom_days or len(slot.custom_days) == 0:
+                    raise HTTPException(
+                        status_code=400,
+                        detail=f"Custom days must be specified for slot {i+1} when days is set to 'custom'."
+                    )
+
+                valid_days = ["monday", "tuesday", "wednesday", "thursday", "friday", "saturday", "sunday"]
+                for day in slot.custom_days:
+                    if day not in valid_days:
+                        raise HTTPException(
+                            status_code=400,
+                            detail=f"Invalid day '{day}' in slot {i+1}. Valid days are: {', '.join(valid_days)}"
+                        )
+
+        # Update state
+        state.scheduled_pause_enabled = request.enabled
+        state.scheduled_pause_control_wled = request.control_wled
+        state.scheduled_pause_time_slots = [slot.model_dump() for slot in request.time_slots]
+        state.save()
+
+        wled_msg = " (with WLED control)" if request.control_wled else ""
+        logger.info(f"Still Sands {'enabled' if request.enabled else 'disabled'} with {len(request.time_slots)} time slots{wled_msg}")
+        return {"success": True, "message": "Still Sands settings updated"}
+
+    except HTTPException:
+        raise
+    except Exception as e:
+        logger.error(f"Error updating Still Sands settings: {str(e)}")
+        raise HTTPException(status_code=500, detail=f"Failed to update Still Sands settings: {str(e)}")
+
+@app.get("/list_serial_ports")
+async def list_ports():
+    logger.debug("Listing available serial ports")
+    return await asyncio.to_thread(connection_manager.list_serial_ports)
+
+@app.post("/connect")
+async def connect(request: ConnectRequest):
+    if not request.port:
+        state.conn = connection_manager.WebSocketConnection('ws://fluidnc.local:81')
+        connection_manager.device_init()
+        logger.info('Successfully connected to websocket ws://fluidnc.local:81')
+        return {"success": True}
+
+    try:
+        state.conn = connection_manager.SerialConnection(request.port)
+        connection_manager.device_init()
+        logger.info(f'Successfully connected to serial port {request.port}')
+        return {"success": True}
+    except Exception as e:
+        logger.error(f'Failed to connect to serial port {request.port}: {str(e)}')
+        raise HTTPException(status_code=500, detail=str(e))
+
+@app.post("/disconnect")
+async def disconnect():
+    try:
+        state.conn.close()
+        logger.info('Successfully disconnected from serial port')
+        return {"success": True}
+    except Exception as e:
+        logger.error(f'Failed to disconnect serial: {str(e)}')
+        raise HTTPException(status_code=500, detail=str(e))
+
+@app.post("/restart_connection")
+async def restart(request: ConnectRequest):
+    if not request.port:
+        logger.warning("Restart serial request received without port")
+        raise HTTPException(status_code=400, detail="No port provided")
+
+    try:
+        logger.info(f"Restarting connection on port {request.port}")
+        connection_manager.restart_connection()
+        return {"success": True}
+    except Exception as e:
+        logger.error(f"Failed to restart serial on port {request.port}: {str(e)}")
+        raise HTTPException(status_code=500, detail=str(e))
+
+@app.get("/list_theta_rho_files")
+async def list_theta_rho_files():
+    logger.debug("Listing theta-rho files")
+    # Run the blocking file system operation in a thread pool
+    files = await asyncio.to_thread(pattern_manager.list_theta_rho_files)
+    return sorted(files)
+
+@app.get("/list_theta_rho_files_with_metadata")
+async def list_theta_rho_files_with_metadata():
+    """Get list of theta-rho files with metadata for sorting and filtering.
+    
+    Optimized to process files asynchronously and support request cancellation.
+    """
+    from modules.core.cache_manager import get_pattern_metadata
+    import asyncio
+    from concurrent.futures import ThreadPoolExecutor
+    
+    # Run the blocking file listing in a thread
+    files = await asyncio.to_thread(pattern_manager.list_theta_rho_files)
+    files_with_metadata = []
+
+    # Use ThreadPoolExecutor for I/O-bound operations
+    executor = ThreadPoolExecutor(max_workers=4)
+    
+    def process_file(file_path):
+        """Process a single file and return its metadata."""
+        try:
+            full_path = os.path.join(pattern_manager.THETA_RHO_DIR, file_path)
+            
+            # Get file stats
+            file_stat = os.stat(full_path)
+            
+            # Get cached metadata (this should be fast if cached)
+            metadata = get_pattern_metadata(file_path)
+            
+            # Extract full folder path from file path
+            path_parts = file_path.split('/')
+            if len(path_parts) > 1:
+                # Get everything except the filename (join all folder parts)
+                category = '/'.join(path_parts[:-1])
+            else:
+                category = 'root'
+            
+            # Get file name without extension
+            file_name = os.path.splitext(os.path.basename(file_path))[0]
+            
+            # Use modification time (mtime) for "date modified"
+            date_modified = file_stat.st_mtime
+            
+            return {
+                'path': file_path,
+                'name': file_name,
+                'category': category,
+                'date_modified': date_modified,
+                'coordinates_count': metadata.get('total_coordinates', 0) if metadata else 0
+            }
+            
+        except Exception as e:
+            logger.warning(f"Error getting metadata for {file_path}: {str(e)}")
+            # Include file with minimal info if metadata fails
+            path_parts = file_path.split('/')
+            if len(path_parts) > 1:
+                category = '/'.join(path_parts[:-1])
+            else:
+                category = 'root'
+            return {
+                'path': file_path,
+                'name': os.path.splitext(os.path.basename(file_path))[0],
+                'category': category,
+                'date_modified': 0,
+                'coordinates_count': 0
+            }
+    
+    # Load the entire metadata cache at once (async)
+    # This is much faster than 1000+ individual metadata lookups
+    try:
+        import json
+        metadata_cache_path = "metadata_cache.json"
+        # Use async file reading to avoid blocking the event loop
+        cache_data = await asyncio.to_thread(lambda: json.load(open(metadata_cache_path, 'r')))
+        cache_dict = cache_data.get('data', {})
+        logger.debug(f"Loaded metadata cache with {len(cache_dict)} entries")
+
+        # Process all files using cached data only
+        for file_path in files:
+            try:
+                # Extract category from path
+                path_parts = file_path.split('/')
+                category = '/'.join(path_parts[:-1]) if len(path_parts) > 1 else 'root'
+
+                # Get file name without extension
+                file_name = os.path.splitext(os.path.basename(file_path))[0]
+
+                # Get metadata from cache
+                cached_entry = cache_dict.get(file_path, {})
+                if isinstance(cached_entry, dict) and 'metadata' in cached_entry:
+                    metadata = cached_entry['metadata']
+                    coords_count = metadata.get('total_coordinates', 0)
+                    date_modified = cached_entry.get('mtime', 0)
+                else:
+                    coords_count = 0
+                    date_modified = 0
+
+                files_with_metadata.append({
+                    'path': file_path,
+                    'name': file_name,
+                    'category': category,
+                    'date_modified': date_modified,
+                    'coordinates_count': coords_count
+                })
+
+            except Exception as e:
+                logger.warning(f"Error processing {file_path}: {e}")
+                # Include file with minimal info if processing fails
+                path_parts = file_path.split('/')
+                category = '/'.join(path_parts[:-1]) if len(path_parts) > 1 else 'root'
+                files_with_metadata.append({
+                    'path': file_path,
+                    'name': os.path.splitext(os.path.basename(file_path))[0],
+                    'category': category,
+                    'date_modified': 0,
+                    'coordinates_count': 0
+                })
+
+    except Exception as e:
+        logger.error(f"Failed to load metadata cache, falling back to slow method: {e}")
+        # Fallback to original method if cache loading fails
+        # Create tasks only when needed
+        loop = asyncio.get_event_loop()
+        tasks = [loop.run_in_executor(executor, process_file, file_path) for file_path in files]
+
+        for task in asyncio.as_completed(tasks):
+            try:
+                result = await task
+                files_with_metadata.append(result)
+            except Exception as task_error:
+                logger.error(f"Error processing file: {str(task_error)}")
+
+    # Clean up executor
+    executor.shutdown(wait=False)
+
+    return files_with_metadata
+
+@app.post("/upload_theta_rho")
+async def upload_theta_rho(file: UploadFile = File(...)):
+    """Upload a theta-rho file."""
+    try:
+        # Save the file
+        # Ensure custom_patterns directory exists
+        custom_patterns_dir = os.path.join(pattern_manager.THETA_RHO_DIR, "custom_patterns")
+        os.makedirs(custom_patterns_dir, exist_ok=True)
+        
+        # Use forward slashes for internal path representation to maintain consistency
+        file_path_in_patterns_dir = f"custom_patterns/{file.filename}"
+        full_file_path = os.path.join(pattern_manager.THETA_RHO_DIR, file_path_in_patterns_dir)
+        
+        # Save the uploaded file with proper encoding for Windows compatibility
+        file_content = await file.read()
+        try:
+            # First try to decode as UTF-8 and re-encode to ensure proper encoding
+            text_content = file_content.decode('utf-8')
+            with open(full_file_path, "w", encoding='utf-8') as f:
+                f.write(text_content)
+        except UnicodeDecodeError:
+            # If UTF-8 decoding fails, save as binary (fallback)
+            with open(full_file_path, "wb") as f:
+                f.write(file_content)
+        
+        logger.info(f"File {file.filename} saved successfully")
+        
+        # Generate image preview for the new file with retry logic
+        max_retries = 3
+        for attempt in range(max_retries):
+            try:
+                logger.info(f"Generating preview for {file_path_in_patterns_dir} (attempt {attempt + 1}/{max_retries})")
+                success = await generate_image_preview(file_path_in_patterns_dir)
+                if success:
+                    logger.info(f"Preview generated successfully for {file_path_in_patterns_dir}")
+                    break
+                else:
+                    logger.warning(f"Preview generation failed for {file_path_in_patterns_dir} (attempt {attempt + 1})")
+                    if attempt < max_retries - 1:
+                        await asyncio.sleep(0.5)  # Small delay before retry
+            except Exception as e:
+                logger.error(f"Error generating preview for {file_path_in_patterns_dir} (attempt {attempt + 1}): {str(e)}")
+                if attempt < max_retries - 1:
+                    await asyncio.sleep(0.5)  # Small delay before retry
+        
+        return {"success": True, "message": f"File {file.filename} uploaded successfully"}
+    except Exception as e:
+        logger.error(f"Error uploading file: {str(e)}")
+        raise HTTPException(status_code=500, detail=str(e))
+
+@app.post("/get_theta_rho_coordinates")
+async def get_theta_rho_coordinates(request: GetCoordinatesRequest):
+    """Get theta-rho coordinates for animated preview."""
+    try:
+        # Normalize file path for cross-platform compatibility and remove prefixes
+        file_name = normalize_file_path(request.file_name)
+        file_path = os.path.join(THETA_RHO_DIR, file_name)
+        
+        # Check file existence asynchronously
+        exists = await asyncio.to_thread(os.path.exists, file_path)
+        if not exists:
+            raise HTTPException(status_code=404, detail=f"File {file_name} not found")
+
+        # Parse the theta-rho file in a separate process for CPU-intensive work
+        # This prevents blocking the motion control thread
+        loop = asyncio.get_event_loop()
+        coordinates = await loop.run_in_executor(process_pool, parse_theta_rho_file, file_path)
+        
+        if not coordinates:
+            raise HTTPException(status_code=400, detail="No valid coordinates found in file")
+        
+        return {
+            "success": True,
+            "coordinates": coordinates,
+            "total_points": len(coordinates)
+        }
+        
+    except Exception as e:
+        logger.error(f"Error getting coordinates for {request.file_name}: {str(e)}")
+        raise HTTPException(status_code=500, detail=str(e))
+
+@app.post("/run_theta_rho")
+async def run_theta_rho(request: ThetaRhoRequest, background_tasks: BackgroundTasks):
+    if not request.file_name:
+        logger.warning('Run theta-rho request received without file name')
+        raise HTTPException(status_code=400, detail="No file name provided")
+    
+    file_path = None
+    if 'clear' in request.file_name:
+        logger.info(f'Clear pattern file: {request.file_name.split(".")[0]}')
+        file_path = pattern_manager.get_clear_pattern_file(request.file_name.split('.')[0])
+        logger.info(f'Clear pattern file: {file_path}')
+    if not file_path:
+        # Normalize file path for cross-platform compatibility
+        normalized_file_name = normalize_file_path(request.file_name)
+        file_path = os.path.join(pattern_manager.THETA_RHO_DIR, normalized_file_name)
+    if not os.path.exists(file_path):
+        logger.error(f'Theta-rho file not found: {file_path}')
+        raise HTTPException(status_code=404, detail="File not found")
+
+    try:
+        if not (state.conn.is_connected() if state.conn else False):
+            logger.warning("Attempted to run a pattern without a connection")
+            raise HTTPException(status_code=400, detail="Connection not established")
+        
+        if pattern_manager.pattern_lock.locked():
+            logger.warning("Attempted to run a pattern while another is already running")
+            raise HTTPException(status_code=409, detail="Another pattern is already running")
+            
+        files_to_run = [file_path]
+        logger.info(f'Running theta-rho file: {request.file_name} with pre_execution={request.pre_execution}')
+        
+        # Only include clear_pattern if it's not "none"
+        kwargs = {}
+        if request.pre_execution != "none":
+            kwargs['clear_pattern'] = request.pre_execution
+        
+        # Pass arguments properly
+        background_tasks.add_task(
+            pattern_manager.run_theta_rho_files,
+            files_to_run,  # First positional argument
+            **kwargs  # Spread keyword arguments
+        )
+        return {"success": True}
+    except HTTPException as http_exc:
+        logger.error(f'Failed to run theta-rho file {request.file_name}: {http_exc.detail}')
+        raise http_exc
+    except Exception as e:
+        logger.error(f'Failed to run theta-rho file {request.file_name}: {str(e)}')
+        raise HTTPException(status_code=500, detail=str(e))
+
+@app.post("/stop_execution")
+async def stop_execution():
+    if not (state.conn.is_connected() if state.conn else False):
+        logger.warning("Attempted to stop without a connection")
+        raise HTTPException(status_code=400, detail="Connection not established")
+    await pattern_manager.stop_actions()
+    return {"success": True}
+
+@app.post("/send_home")
+async def send_home():
+    try:
+        if not (state.conn.is_connected() if state.conn else False):
+            logger.warning("Attempted to move to home without a connection")
+            raise HTTPException(status_code=400, detail="Connection not established")
+        
+        # Run homing with 15 second timeout
+        success = await asyncio.to_thread(connection_manager.home)
+        if not success:
+            logger.error("Homing failed or timed out")
+            raise HTTPException(status_code=500, detail="Homing failed or timed out after 15 seconds")
+        
+        return {"success": True}
+    except HTTPException:
+        raise
+    except Exception as e:
+        logger.error(f"Failed to send home command: {str(e)}")
+        raise HTTPException(status_code=500, detail=str(e))
+
+@app.post("/run_theta_rho_file/{file_name}")
+async def run_specific_theta_rho_file(file_name: str):
+    file_path = os.path.join(pattern_manager.THETA_RHO_DIR, file_name)
+    if not os.path.exists(file_path):
+        raise HTTPException(status_code=404, detail="File not found")
+        
+    if not (state.conn.is_connected() if state.conn else False):
+        logger.warning("Attempted to run a pattern without a connection")
+        raise HTTPException(status_code=400, detail="Connection not established")
+
+    pattern_manager.run_theta_rho_file(file_path)
+    return {"success": True}
+
+class DeleteFileRequest(BaseModel):
+    file_name: str
+
+@app.post("/delete_theta_rho_file")
+async def delete_theta_rho_file(request: DeleteFileRequest):
+    if not request.file_name:
+        logger.warning("Delete theta-rho file request received without filename")
+        raise HTTPException(status_code=400, detail="No file name provided")
+
+    # Normalize file path for cross-platform compatibility
+    normalized_file_name = normalize_file_path(request.file_name)
+    file_path = os.path.join(pattern_manager.THETA_RHO_DIR, normalized_file_name)
+
+    # Check file existence asynchronously
+    exists = await asyncio.to_thread(os.path.exists, file_path)
+    if not exists:
+        logger.error(f"Attempted to delete non-existent file: {file_path}")
+        raise HTTPException(status_code=404, detail="File not found")
+
+    try:
+        # Delete the pattern file asynchronously
+        await asyncio.to_thread(os.remove, file_path)
+        logger.info(f"Successfully deleted theta-rho file: {request.file_name}")
+        
+        # Clean up cached preview image and metadata asynchronously
+        from modules.core.cache_manager import delete_pattern_cache
+        cache_cleanup_success = await asyncio.to_thread(delete_pattern_cache, normalized_file_name)
+        if cache_cleanup_success:
+            logger.info(f"Successfully cleaned up cache for {request.file_name}")
+        else:
+            logger.warning(f"Cache cleanup failed for {request.file_name}, but pattern was deleted")
+        
+        return {"success": True, "cache_cleanup": cache_cleanup_success}
+    except Exception as e:
+        logger.error(f"Failed to delete theta-rho file {request.file_name}: {str(e)}")
+        raise HTTPException(status_code=500, detail=str(e))
+
+@app.post("/move_to_center")
+async def move_to_center():
+    try:
+        if not (state.conn.is_connected() if state.conn else False):
+            logger.warning("Attempted to move to center without a connection")
+            raise HTTPException(status_code=400, detail="Connection not established")
+
+        logger.info("Moving device to center position")
+        await pattern_manager.reset_theta()
+        await pattern_manager.move_polar(0, 0)
+        return {"success": True}
+    except Exception as e:
+        logger.error(f"Failed to move to center: {str(e)}")
+        raise HTTPException(status_code=500, detail=str(e))
+
+@app.post("/move_to_perimeter")
+async def move_to_perimeter():
+    try:
+        if not (state.conn.is_connected() if state.conn else False):
+            logger.warning("Attempted to move to perimeter without a connection")
+            raise HTTPException(status_code=400, detail="Connection not established")
+        await pattern_manager.reset_theta()
+        await pattern_manager.move_polar(0, 1)
+        return {"success": True}
+    except Exception as e:
+        logger.error(f"Failed to move to perimeter: {str(e)}")
+        raise HTTPException(status_code=500, detail=str(e))
+
+@app.post("/preview_thr")
+async def preview_thr(request: DeleteFileRequest):
+    if not request.file_name:
+        logger.warning("Preview theta-rho request received without filename")
+        raise HTTPException(status_code=400, detail="No file name provided")
+
+    # Normalize file path for cross-platform compatibility
+    normalized_file_name = normalize_file_path(request.file_name)
+    # Construct the full path to the pattern file to check existence
+    pattern_file_path = os.path.join(pattern_manager.THETA_RHO_DIR, normalized_file_name)
+
+    # Check file existence asynchronously
+    exists = await asyncio.to_thread(os.path.exists, pattern_file_path)
+    if not exists:
+        logger.error(f"Attempted to preview non-existent pattern file: {pattern_file_path}")
+        raise HTTPException(status_code=404, detail="Pattern file not found")
+
+    try:
+        cache_path = get_cache_path(normalized_file_name)
+
+        # Check cache existence asynchronously
+        cache_exists = await asyncio.to_thread(os.path.exists, cache_path)
+        if not cache_exists:
+            logger.info(f"Cache miss for {request.file_name}. Generating preview...")
+            # Attempt to generate the preview if it's missing
+            success = await generate_image_preview(normalized_file_name)
+            cache_exists_after = await asyncio.to_thread(os.path.exists, cache_path)
+            if not success or not cache_exists_after:
+                logger.error(f"Failed to generate or find preview for {request.file_name} after attempting generation.")
+                raise HTTPException(status_code=500, detail="Failed to generate preview image.")
+
+        # Try to get coordinates from metadata cache first
+        metadata = get_pattern_metadata(normalized_file_name)
+        if metadata:
+            first_coord_obj = metadata.get('first_coordinate')
+            last_coord_obj = metadata.get('last_coordinate')
+        else:
+            # Fallback to parsing file if metadata not cached (shouldn't happen after initial cache)
+            logger.debug(f"Metadata cache miss for {request.file_name}, parsing file")
+            coordinates = await asyncio.to_thread(parse_theta_rho_file, pattern_file_path)
+            first_coord = coordinates[0] if coordinates else None
+            last_coord = coordinates[-1] if coordinates else None
+            
+            # Format coordinates as objects with x and y properties
+            first_coord_obj = {"x": first_coord[0], "y": first_coord[1]} if first_coord else None
+            last_coord_obj = {"x": last_coord[0], "y": last_coord[1]} if last_coord else None
+
+        # Return JSON with preview URL and coordinates
+        # URL encode the file_name for the preview URL
+        # Handle both forward slashes and backslashes for cross-platform compatibility
+        encoded_filename = normalized_file_name.replace('\\', '--').replace('/', '--')
+        return {
+            "preview_url": f"/preview/{encoded_filename}",
+            "first_coordinate": first_coord_obj,
+            "last_coordinate": last_coord_obj
+        }
+
+    except HTTPException:
+        raise
+    except Exception as e:
+        logger.error(f"Failed to generate or serve preview for {request.file_name}: {str(e)}")
+        raise HTTPException(status_code=500, detail=f"Failed to serve preview image: {str(e)}")
+
+@app.get("/preview/{encoded_filename}")
+async def serve_preview(encoded_filename: str):
+    """Serve a preview image for a pattern file."""
+    # Decode the filename by replacing -- with the original path separators
+    # First try forward slash (most common case), then backslash if needed
+    file_name = encoded_filename.replace('--', '/')
+    
+    # Apply normalization to handle any remaining path prefixes
+    file_name = normalize_file_path(file_name)
+    
+    # Check if the decoded path exists, if not try backslash decoding
+    cache_path = get_cache_path(file_name)
+    if not os.path.exists(cache_path):
+        # Try with backslash for Windows paths
+        file_name_backslash = encoded_filename.replace('--', '\\')
+        file_name_backslash = normalize_file_path(file_name_backslash)
+        cache_path_backslash = get_cache_path(file_name_backslash)
+        if os.path.exists(cache_path_backslash):
+            file_name = file_name_backslash
+            cache_path = cache_path_backslash
+    # cache_path is already determined above in the decoding logic
+    if not os.path.exists(cache_path):
+        logger.error(f"Preview image not found for {file_name}")
+        raise HTTPException(status_code=404, detail="Preview image not found")
+    
+    # Add caching headers
+    headers = {
+        "Cache-Control": "public, max-age=31536000",  # Cache for 1 year
+        "Content-Type": "image/webp",
+        "Accept-Ranges": "bytes"
+    }
+    
+    return FileResponse(
+        cache_path,
+        media_type="image/webp",
+        headers=headers
+    )
+
+@app.post("/send_coordinate")
+async def send_coordinate(request: CoordinateRequest):
+    if not (state.conn.is_connected() if state.conn else False):
+        logger.warning("Attempted to send coordinate without a connection")
+        raise HTTPException(status_code=400, detail="Connection not established")
+
+    try:
+        logger.debug(f"Sending coordinate: theta={request.theta}, rho={request.rho}")
+        await pattern_manager.move_polar(request.theta, request.rho)
+        return {"success": True}
+    except Exception as e:
+        logger.error(f"Failed to send coordinate: {str(e)}")
+        raise HTTPException(status_code=500, detail=str(e))
+
+@app.get("/download/{filename}")
+async def download_file(filename: str):
+    return FileResponse(
+        os.path.join(pattern_manager.THETA_RHO_DIR, filename),
+        filename=filename
+    )
+
+@app.get("/serial_status")
+async def serial_status():
+    connected = state.conn.is_connected() if state.conn else False
+    port = state.port
+    logger.debug(f"Serial status check - connected: {connected}, port: {port}")
+    return {
+        "connected": connected,
+        "port": port
+    }
+
+@app.post("/pause_execution")
+async def pause_execution():
+    if pattern_manager.pause_execution():
+        return {"success": True, "message": "Execution paused"}
+    raise HTTPException(status_code=500, detail="Failed to pause execution")
+
+@app.post("/resume_execution")
+async def resume_execution():
+    if pattern_manager.resume_execution():
+        return {"success": True, "message": "Execution resumed"}
+    raise HTTPException(status_code=500, detail="Failed to resume execution")
+
+# Playlist endpoints
+@app.get("/list_all_playlists")
+async def list_all_playlists():
+    playlist_names = playlist_manager.list_all_playlists()
+    return playlist_names
+
+@app.get("/get_playlist")
+async def get_playlist(name: str):
+    if not name:
+        raise HTTPException(status_code=400, detail="Missing playlist name parameter")
+
+    playlist = playlist_manager.get_playlist(name)
+    if not playlist:
+        raise HTTPException(status_code=404, detail=f"Playlist '{name}' not found")
+
+    return playlist
+
+@app.post("/create_playlist")
+async def create_playlist(request: PlaylistRequest):
+    success = playlist_manager.create_playlist(request.playlist_name, request.files)
+    return {
+        "success": success,
+        "message": f"Playlist '{request.playlist_name}' created/updated"
+    }
+
+@app.post("/modify_playlist")
+async def modify_playlist(request: PlaylistRequest):
+    success = playlist_manager.modify_playlist(request.playlist_name, request.files)
+    return {
+        "success": success,
+        "message": f"Playlist '{request.playlist_name}' updated"
+    }
+
+@app.delete("/delete_playlist")
+async def delete_playlist(request: DeletePlaylistRequest):
+    success = playlist_manager.delete_playlist(request.playlist_name)
+    if not success:
+        raise HTTPException(
+            status_code=404,
+            detail=f"Playlist '{request.playlist_name}' not found"
+        )
+
+    return {
+        "success": True,
+        "message": f"Playlist '{request.playlist_name}' deleted"
+    }
+
+class AddToPlaylistRequest(BaseModel):
+    playlist_name: str
+    pattern: str
+
+@app.post("/add_to_playlist")
+async def add_to_playlist(request: AddToPlaylistRequest):
+    success = playlist_manager.add_to_playlist(request.playlist_name, request.pattern)
+    if not success:
+        raise HTTPException(status_code=404, detail="Playlist not found")
+    return {"success": True}
+
+@app.post("/run_playlist")
+async def run_playlist_endpoint(request: PlaylistRequest):
+    """Run a playlist with specified parameters."""
+    try:
+        if not (state.conn.is_connected() if state.conn else False):
+            logger.warning("Attempted to run a playlist without a connection")
+            raise HTTPException(status_code=400, detail="Connection not established")
+        
+        if not os.path.exists(playlist_manager.PLAYLISTS_FILE):
+            raise HTTPException(status_code=404, detail=f"Playlist '{request.playlist_name}' not found")
+
+        # Start the playlist execution
+        success, message = await playlist_manager.run_playlist(
+            request.playlist_name,
+            pause_time=request.pause_time,
+            clear_pattern=request.clear_pattern,
+            run_mode=request.run_mode,
+            shuffle=request.shuffle
+        )
+        if not success:
+            raise HTTPException(status_code=409, detail=message)
+
+        return {"message": f"Started playlist: {request.playlist_name}"}
+    except Exception as e:
+        logger.error(f"Error running playlist: {e}")
+        raise HTTPException(status_code=500, detail=str(e))
+
+@app.post("/set_speed")
+async def set_speed(request: SpeedRequest):
+    try:
+        if not (state.conn.is_connected() if state.conn else False):
+            logger.warning("Attempted to change speed without a connection")
+            raise HTTPException(status_code=400, detail="Connection not established")
+        
+        if request.speed <= 0:
+            logger.warning(f"Invalid speed value received: {request.speed}")
+            raise HTTPException(status_code=400, detail="Invalid speed value")
+        
+        state.speed = request.speed
+        return {"success": True, "speed": request.speed}
+    except Exception as e:
+        logger.error(f"Failed to set speed: {str(e)}")
+        raise HTTPException(status_code=500, detail=str(e))
+
+@app.get("/check_software_update")
+async def check_updates():
+    update_info = update_manager.check_git_updates()
+    return update_info
+
+@app.post("/update_software")
+async def update_software():
+    logger.info("Starting software update process")
+    success, error_message, error_log = update_manager.update_software()
+    
+    if success:
+        logger.info("Software update completed successfully")
+        return {"success": True}
+    else:
+        logger.error(f"Software update failed: {error_message}\nDetails: {error_log}")
+        raise HTTPException(
+            status_code=500,
+            detail={
+                "error": error_message,
+                "details": error_log
+            }
+        )
+
+@app.post("/set_wled_ip")
+async def set_wled_ip(request: WLEDRequest):
+    state.wled_ip = request.wled_ip
+    state.led_controller = LEDController(request.wled_ip)
+    effect_idle(state.led_controller)
+    state.save()
+    logger.info(f"WLED IP updated: {request.wled_ip}")
+    return {"success": True, "wled_ip": state.wled_ip}
+
+@app.get("/get_wled_ip")
+async def get_wled_ip():
+    if not state.wled_ip:
+        raise HTTPException(status_code=404, detail="No WLED IP set")
+    return {"success": True, "wled_ip": state.wled_ip}
+
+@app.post("/skip_pattern")
+async def skip_pattern():
+    if not state.current_playlist:
+        raise HTTPException(status_code=400, detail="No playlist is currently running")
+    state.skip_requested = True
+    return {"success": True}
+
+@app.get("/api/custom_clear_patterns")
+async def get_custom_clear_patterns():
+    """Get the currently configured custom clear patterns."""
+    return {
+        "success": True,
+        "custom_clear_from_in": state.custom_clear_from_in,
+        "custom_clear_from_out": state.custom_clear_from_out
+    }
+
+@app.post("/api/custom_clear_patterns")
+async def set_custom_clear_patterns(request: dict):
+    """Set custom clear patterns for clear_from_in and clear_from_out."""
+    try:
+        # Validate that the patterns exist if they're provided
+        if "custom_clear_from_in" in request and request["custom_clear_from_in"]:
+            pattern_path = os.path.join(pattern_manager.THETA_RHO_DIR, request["custom_clear_from_in"])
+            if not os.path.exists(pattern_path):
+                raise HTTPException(status_code=400, detail=f"Pattern file not found: {request['custom_clear_from_in']}")
+            state.custom_clear_from_in = request["custom_clear_from_in"]
+        elif "custom_clear_from_in" in request:
+            state.custom_clear_from_in = None
+            
+        if "custom_clear_from_out" in request and request["custom_clear_from_out"]:
+            pattern_path = os.path.join(pattern_manager.THETA_RHO_DIR, request["custom_clear_from_out"])
+            if not os.path.exists(pattern_path):
+                raise HTTPException(status_code=400, detail=f"Pattern file not found: {request['custom_clear_from_out']}")
+            state.custom_clear_from_out = request["custom_clear_from_out"]
+        elif "custom_clear_from_out" in request:
+            state.custom_clear_from_out = None
+        
+        state.save()
+        logger.info(f"Custom clear patterns updated - in: {state.custom_clear_from_in}, out: {state.custom_clear_from_out}")
+        return {
+            "success": True,
+            "custom_clear_from_in": state.custom_clear_from_in,
+            "custom_clear_from_out": state.custom_clear_from_out
+        }
+    except Exception as e:
+        logger.error(f"Failed to set custom clear patterns: {str(e)}")
+        raise HTTPException(status_code=500, detail=str(e))
+
+@app.get("/api/clear_pattern_speed")
+async def get_clear_pattern_speed():
+    """Get the current clearing pattern speed setting."""
+    return {
+        "success": True,
+        "clear_pattern_speed": state.clear_pattern_speed,
+        "effective_speed": state.clear_pattern_speed if state.clear_pattern_speed is not None else state.speed
+    }
+
+@app.post("/api/clear_pattern_speed")
+async def set_clear_pattern_speed(request: dict):
+    """Set the clearing pattern speed."""
+    try:
+        # If speed is None or "none", use default behavior (state.speed)
+        speed_value = request.get("clear_pattern_speed")
+        if speed_value is None or speed_value == "none" or speed_value == "":
+            speed = None
+        else:
+            speed = int(speed_value)
+        
+        # Validate speed range (same as regular speed limits) only if speed is not None
+        if speed is not None and not (50 <= speed <= 2000):
+            raise HTTPException(status_code=400, detail="Speed must be between 50 and 2000")
+        
+        state.clear_pattern_speed = speed
+        state.save()
+        
+        logger.info(f"Clear pattern speed set to {speed if speed is not None else 'default (state.speed)'}")
+        return {
+            "success": True,
+            "clear_pattern_speed": state.clear_pattern_speed,
+            "effective_speed": state.clear_pattern_speed if state.clear_pattern_speed is not None else state.speed
+        }
+    except ValueError:
+        raise HTTPException(status_code=400, detail="Invalid speed value")
+    except Exception as e:
+        logger.error(f"Failed to set clear pattern speed: {str(e)}")
+        raise HTTPException(status_code=500, detail=str(e))
+
+@app.get("/api/app-name")
+async def get_app_name():
+    """Get current application name."""
+    return {"app_name": state.app_name}
+
+@app.post("/api/app-name")
+async def set_app_name(request: dict):
+    """Update application name."""
+    app_name = request.get("app_name", "").strip()
+    if not app_name:
+        app_name = "Dune Weaver"  # Reset to default if empty
+    
+    state.app_name = app_name
+    state.save()
+    
+    logger.info(f"Application name updated to: {app_name}")
+    return {"success": True, "app_name": app_name}
+
+@app.post("/preview_thr_batch")
+async def preview_thr_batch(request: dict):
+    start = time.time()
+    if not request.get("file_names"):
+        logger.warning("Batch preview request received without filenames")
+        raise HTTPException(status_code=400, detail="No file names provided")
+
+    file_names = request["file_names"]
+    if not isinstance(file_names, list):
+        raise HTTPException(status_code=400, detail="file_names must be a list")
+
+    headers = {
+        "Cache-Control": "public, max-age=3600",  # Cache for 1 hour
+        "Content-Type": "application/json"
+    }
+
+    async def process_single_file(file_name):
+        """Process a single file and return its preview data."""
+        t1 = time.time()
+        try:
+            # Normalize file path for cross-platform compatibility
+            normalized_file_name = normalize_file_path(file_name)
+            pattern_file_path = os.path.join(pattern_manager.THETA_RHO_DIR, normalized_file_name)
+
+            # Check file existence asynchronously
+            exists = await asyncio.to_thread(os.path.exists, pattern_file_path)
+            if not exists:
+                logger.warning(f"Pattern file not found: {pattern_file_path}")
+                return file_name, {"error": "Pattern file not found"}
+
+            cache_path = get_cache_path(normalized_file_name)
+
+            # Check cache existence asynchronously
+            cache_exists = await asyncio.to_thread(os.path.exists, cache_path)
+            if not cache_exists:
+                logger.info(f"Cache miss for {file_name}. Generating preview...")
+                success = await generate_image_preview(normalized_file_name)
+                cache_exists_after = await asyncio.to_thread(os.path.exists, cache_path)
+                if not success or not cache_exists_after:
+                    logger.error(f"Failed to generate or find preview for {file_name}")
+                    return file_name, {"error": "Failed to generate preview"}
+
+            metadata = get_pattern_metadata(normalized_file_name)
+            if metadata:
+                first_coord_obj = metadata.get('first_coordinate')
+                last_coord_obj = metadata.get('last_coordinate')
+            else:
+                logger.debug(f"Metadata cache miss for {file_name}, parsing file")
+                # Use process pool for CPU-intensive parsing
+                loop = asyncio.get_event_loop()
+                coordinates = await loop.run_in_executor(process_pool, parse_theta_rho_file, pattern_file_path)
+                first_coord = coordinates[0] if coordinates else None
+                last_coord = coordinates[-1] if coordinates else None
+                first_coord_obj = {"x": first_coord[0], "y": first_coord[1]} if first_coord else None
+                last_coord_obj = {"x": last_coord[0], "y": last_coord[1]} if last_coord else None
+
+            # Read image file asynchronously
+            image_data = await asyncio.to_thread(lambda: open(cache_path, 'rb').read())
+            image_b64 = base64.b64encode(image_data).decode('utf-8')
+            result = {
+                "image_data": f"data:image/webp;base64,{image_b64}",
+                "first_coordinate": first_coord_obj,
+                "last_coordinate": last_coord_obj
+            }
+            logger.debug(f"Processed {file_name} in {time.time() - t1:.2f}s")
+            return file_name, result
+        except Exception as e:
+            logger.error(f"Error processing {file_name}: {str(e)}")
+            return file_name, {"error": str(e)}
+
+    # Process all files concurrently
+    tasks = [process_single_file(file_name) for file_name in file_names]
+    file_results = await asyncio.gather(*tasks)
+
+    # Convert results to dictionary
+    results = dict(file_results)
+
+    logger.info(f"Total batch processing time: {time.time() - start:.2f}s for {len(file_names)} files")
+    return JSONResponse(content=results, headers=headers)
+
+@app.get("/playlists")
+async def playlists(request: Request):
+    logger.debug("Rendering playlists page")
+    return templates.TemplateResponse("playlists.html", {"request": request, "app_name": state.app_name})
+
+@app.get("/image2sand")
+async def image2sand(request: Request):
+    return templates.TemplateResponse("image2sand.html", {"request": request, "app_name": state.app_name})
+
+@app.get("/wled")
+async def wled(request: Request):
+    return templates.TemplateResponse("wled.html", {"request": request, "app_name": state.app_name})
+
+@app.get("/table_control")
+async def table_control(request: Request):
+    return templates.TemplateResponse("table_control.html", {"request": request, "app_name": state.app_name})
+
+@app.get("/cache-progress")
+async def get_cache_progress_endpoint():
+    """Get the current cache generation progress."""
+    from modules.core.cache_manager import get_cache_progress
+    return get_cache_progress()
+
+@app.post("/rebuild_cache")
+async def rebuild_cache_endpoint():
+    """Trigger a rebuild of the pattern cache."""
+    try:
+        from modules.core.cache_manager import rebuild_cache
+        await rebuild_cache()
+        return {"success": True, "message": "Cache rebuild completed successfully"}
+    except Exception as e:
+        logger.error(f"Failed to rebuild cache: {str(e)}")
+        raise HTTPException(status_code=500, detail=str(e))
+
+def signal_handler(signum, frame):
+    """Handle shutdown signals gracefully but forcefully."""
+    logger.info("Received shutdown signal, cleaning up...")
+    try:
+        if state.led_controller:
+            state.led_controller.set_power(0)
+        # Run cleanup operations - need to handle async in sync context
+        try:
+            # Try to run in existing loop if available
+            import asyncio
+            loop = asyncio.get_running_loop()
+            # If we're in an event loop, schedule the coroutine
+            import concurrent.futures
+            with concurrent.futures.ThreadPoolExecutor() as executor:
+                future = executor.submit(asyncio.run, pattern_manager.stop_actions())
+                future.result(timeout=5.0)  # Wait up to 5 seconds
+        except RuntimeError:
+            # No running loop, create a new one
+            import asyncio
+            asyncio.run(pattern_manager.stop_actions())
+        except Exception as cleanup_err:
+            logger.error(f"Error in async cleanup: {cleanup_err}")
+
+        state.save()
+        logger.info("Cleanup completed")
+    except Exception as e:
+        logger.error(f"Error during cleanup: {str(e)}")
+    finally:
+        logger.info("Exiting application...")
+        os._exit(0)  # Force exit regardless of other threads
+
+@app.get("/api/version")
+async def get_version_info():
+    """Get current and latest version information"""
+    try:
+        version_info = await version_manager.get_version_info()
+        return JSONResponse(content=version_info)
+    except Exception as e:
+        logger.error(f"Error getting version info: {e}")
+        return JSONResponse(
+            content={
+                "current": version_manager.get_current_version(),
+                "latest": version_manager.get_current_version(),
+                "update_available": False,
+                "error": "Unable to check for updates"
+            },
+            status_code=200
+        )
+
+@app.post("/api/update")
+async def trigger_update():
+    """Trigger software update (placeholder for future implementation)"""
+    try:
+        # For now, just return the GitHub release URL
+        version_info = await version_manager.get_version_info()
+        if version_info.get("latest_release"):
+            return JSONResponse(content={
+                "success": False,
+                "message": "Automatic updates not implemented yet",
+                "manual_update_url": version_info["latest_release"].get("html_url"),
+                "instructions": "Please visit the GitHub release page to download and install the update manually"
+            })
+        else:
+            return JSONResponse(content={
+                "success": False,
+                "message": "No updates available"
+            })
+    except Exception as e:
+        logger.error(f"Error triggering update: {e}")
+        return JSONResponse(
+            content={"success": False, "message": "Failed to check for updates"},
+            status_code=500
+        )
+
+def entrypoint():
+    import uvicorn
+    logger.info("Starting FastAPI server on port 8080...")
+    uvicorn.run(app, host="0.0.0.0", port=8080, workers=1)  # Set workers to 1 to avoid multiple signal handlers
+
+if __name__ == "__main__":
     entrypoint()