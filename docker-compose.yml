--- conflicted
+++ resolved
@@ -18,15 +18,10 @@
       # Mount GPIO for DW LEDs and Desert Compass (reed switch)
       - /sys:/sys
     devices:
-<<<<<<< HEAD
-      - "/dev/ttyACM0:/dev/ttyACM0"
-      - "/dev/ttyUSB0:/dev/ttyUSB0"
-      - "/dev/ttyAMA0:/dev/ttyAMA0"
-    privileged: true
-=======
       - "/dev/ttyACM0:/dev/ttyACM0"  # Serial device for stepper motors
+      - "/dev/ttyUSB0:/dev/ttyUSB0"  # Alternative serial device
+      - "/dev/ttyAMA0:/dev/ttyAMA0"  # Alternative serial device
       - "/dev/gpiomem:/dev/gpiomem"  # GPIO memory access for DW LEDs
       - "/dev/mem:/dev/mem"          # Direct memory access for PWM
     privileged: true  # Required for GPIO/PWM access
->>>>>>> 17b52c24
     container_name: dune-weaver