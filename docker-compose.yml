services:
  dune-weaver:
    build: . # Uncomment this if you need to build
    image: ghcr.io/tuanchris/dune-weaver:main # Use latest production image
    restart: always
    # ports:
    #   - "8080:8080" # Map port 8080 of the container to 8080 of the host (access via http://localhost:8080)
    network_mode: "host" # Use host network for device access
    volumes:
      - .:/app
      # Mount timezone file from host for Still Sands scheduling
      - /etc/timezone:/etc/host-timezone:ro
<<<<<<< HEAD
      # Mount GPIO memory for hardware access
      - /dev/gpiomem:/dev/gpiomem
=======
      # Mount systemd to allow host shutdown
      - /bin/systemctl:/bin/systemctl:ro
      - /run/systemd/system:/run/systemd/system:ro
      - /var/run/dbus/system_bus_socket:/var/run/dbus/system_bus_socket:ro
      - /sys/fs/cgroup:/sys/fs/cgroup:ro
      # Mount GPIO for DW LEDs (NeoPixel control)
      - /sys:/sys
>>>>>>> e3bbd477
    devices:
      - "/dev/ttyACM0:/dev/ttyACM0"  # Serial device for stepper motors
      - "/dev/gpiomem:/dev/gpiomem"  # GPIO memory access for DW LEDs
      - "/dev/mem:/dev/mem"          # Direct memory access for PWM
    privileged: true  # Required for GPIO/PWM access
    container_name: dune-weaver<|MERGE_RESOLUTION|>--- conflicted
+++ resolved
@@ -10,18 +10,13 @@
       - .:/app
       # Mount timezone file from host for Still Sands scheduling
       - /etc/timezone:/etc/host-timezone:ro
-<<<<<<< HEAD
-      # Mount GPIO memory for hardware access
-      - /dev/gpiomem:/dev/gpiomem
-=======
       # Mount systemd to allow host shutdown
       - /bin/systemctl:/bin/systemctl:ro
       - /run/systemd/system:/run/systemd/system:ro
       - /var/run/dbus/system_bus_socket:/var/run/dbus/system_bus_socket:ro
       - /sys/fs/cgroup:/sys/fs/cgroup:ro
-      # Mount GPIO for DW LEDs (NeoPixel control)
+      # Mount GPIO for DW LEDs and Desert Compass (reed switch)
       - /sys:/sys
->>>>>>> e3bbd477
     devices:
       - "/dev/ttyACM0:/dev/ttyACM0"  # Serial device for stepper motors
       - "/dev/gpiomem:/dev/gpiomem"  # GPIO memory access for DW LEDs
